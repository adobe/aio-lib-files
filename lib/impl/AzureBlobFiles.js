--- conflicted
+++ resolved
@@ -23,7 +23,6 @@
 const logger = require('@adobe/aio-lib-core-logging')('@adobe/aio-lib-files', { provider: 'debug' })
 
 const utils = require('../utils')
-
 const { Files, FilePermissions, UrlType } = require('../Files')
 const { codes, logAndThrow } = require('../FilesError')
 
@@ -283,7 +282,8 @@
       contentType: blobProps.contentType,
       isDirectory: Files._isRemoteDirectory(filePath),
       isPublic: Files._isRemotePublic(filePath),
-      url: this._getUrl(filePath)
+      url: this._getUrl(filePath),
+      internalUrl: this._getUrl(filePath, UrlType.internal)
     }
     return blobDesc
   }
@@ -470,19 +470,13 @@
    * @override
    * @private
    */
-<<<<<<< HEAD
-  _getUrl (filePath, urlType = UrlType.public) {
-    const azureURL = this._propsForPath(filePath).blockBlobURL.url.split('?')[0]
-    if (urlType === UrlType.runtime) {
+  _getUrl (filePath, urlType = UrlType.external) {
+    const azureURL = this._propsForPath(filePath).blockBlobClient.url.split('?')[0]
+    if (urlType === UrlType.internal) {
       return azureURL
-    } else {
-      const index = azureURL.indexOf(AZURE_STORAGE_DOMAIN)
-      return 'https://' + DEFAULT_CDN_STORAGE_HOST + azureURL.substring(index + AZURE_STORAGE_DOMAIN.length)
-    }
-=======
-  _getUrl (filePath) {
+    }
+
     let hostName = DEFAULT_CDN_STORAGE_HOST
-    const azureURL = this._propsForPath(filePath).blockBlobClient.url.split('?')[0]
     if (this.hasOwnCredentials) {
       if (this.credentials.hostName) {
         hostName = this.credentials.hostName
@@ -490,9 +484,9 @@
         return azureURL
       }
     }
+
     const index = azureURL.indexOf(AZURE_STORAGE_DOMAIN)
     return 'https://' + hostName + azureURL.substring(index + AZURE_STORAGE_DOMAIN.length)
->>>>>>> 72183702
   }
 
   /**
@@ -509,14 +503,10 @@
       options.permissions = FilePermissions.READ
     }
 
+    const urlType = options.urlType
+    delete options.urlType // remove extra key for presign options
+
     const presignOptions = Object.assign({ blobName: filePath }, options)
-<<<<<<< HEAD
-    presignOptions.permissions = 'r'
-    const cred = await utils.wrapTVMRequest(this.tvm.getAzureBlobPresignCredentials(presignOptions))
-
-    // const urlType = (options.urlType === undefined) ? EXTERNAL_URL : options.urlType
-    return this._getUrl(filePath, options.urlType) + '?' + cred.signature
-=======
 
     let cred
     if (this.hasOwnCredentials) {
@@ -526,8 +516,7 @@
       cred = await utils.wrapTVMRequest(this.tvm.getAzureBlobPresignCredentials(presignOptions))
     }
 
-    return this._getUrl(filePath) + '?' + cred.signature
->>>>>>> 72183702
+    return this._getUrl(filePath, urlType) + '?' + cred.signature
   }
 
   /**
