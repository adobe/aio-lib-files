/*
Copyright 2019 Adobe. All rights reserved.
This file is licensed to you under the Apache License, Version 2.0 (the "License");
you may not use this file except in compliance with the License. You may obtain a copy
of the License at http://www.apache.org/licenses/LICENSE-2.0

Unless required by applicable law or agreed to in writing, software distributed under
the License is distributed on an "AS IS" BASIS, WITHOUT WARRANTIES OR REPRESENTATIONS
OF ANY KIND, either express or implied. See the License for the specific language
governing permissions and limitations under the License.
*/

const upath = require('upath')
const fs = require('fs-extra')
const joi = require('@hapi/joi')
const stream = require('stream')
const cloneDeep = require('lodash.clonedeep')
const logger = require('@adobe/aio-lib-core-logging')('@adobe/aio-lib-files', { provider: 'debug' })

const { codes, logAndThrow } = require('./FilesError')

require('./types.jsdoc') // for VS Code autocomplete
/* global RemotePathString, RemoteFileProperties */ // for linter

// eslint-disable-next-line jsdoc/require-jsdoc
function validateInput (input, schema, details) {
  const res = schema.validate(input)
  if (res.error) logAndThrow(new codes.ERROR_BAD_ARGUMENT({ messageValues: [res.error.message], sdkDetails: cloneDeep(details) }))
}

// eslint-disable-next-line jsdoc/require-jsdoc
function validateFilePath (filePath, details, label = 'filePath') {
  // todo better path validation than just string !!
  validateInput(filePath, joi.string().label(label).allow('').required(), details)
}

// eslint-disable-next-line jsdoc/require-jsdoc
function throwNotImplemented (funcName) {
  logAndThrow(new codes.ERROR_NOT_IMPLEMENTED({ messageValues: [funcName] }))
}

/**
 * @abstract
 * @class Files
 * @classdesc Cloud Files Abstraction
 * @hideconstructor
 */
class Files {
  /**
   * Initializes and returns a new Files instance
   *
   * @param {boolean} _isTest set this to true to allow construction
   * @memberof Files
   * @abstract
   * @private
   */
  constructor (_isTest) {
    if (new.target === Files && !_isTest) throwNotImplemented('Files')
  }

  /**
   * @static
   * @param {object} credentials abstract credentials
   * @returns {Promise<Files>} a new Files instance
   * @memberof Files
   * @abstract
   * @private
   */
  static async init (credentials) {
    throwNotImplemented('init')
  }

  /* **************************** PRIVATE STATIC HELPERS ***************************** */

  /**
   * @param {RemotePathString} filePath {@link RemotePathString}
   * @returns {string} normalized path
   *
   * @static
   * @protected
   * @memberof Files
   */
  static _normalizeRemotePath (filePath) {
    let res = filePath
    // make absolute for proper normalization (e.g no dot directories)
    if (!res.startsWith('/')) res = '/' + res
    /* here we make sure we treat all path as unix style and relative */
    res = upath.toUnix(upath.normalize(res)) // keeps latest /
    while (res.startsWith('/')) res = res.substr(1)
    return res
  }

  /**
   * @param {RemotePathString} filePath {@link RemotePathString}
   * @returns {boolean} true if it's the root
   *
   * @static
   * @protected
   * @memberof Files
   */
  static _isRemoteRoot (filePath) {
    // filePath must be normalized, e.g '/' would become ''
    return filePath === ''
  }

  /**
   * @param {RemotePathString} filePath {@link RemotePathString}
   * @returns {boolean} true if the file is public
   *
   * @static
   * @protected
   * @memberof Files
   */
  static _isRemotePublic (filePath) {
    return filePath === Files.publicPrefix || filePath.startsWith(Files.publicPrefix + '/')
  }

  /**
   * @param {RemotePathString} filePath {@link RemotePathString}
   * @returns {boolean} true if path is a directory
   *
   * @static
   * @protected
   * @memberof Files
   */
  static _isRemoteDirectory (filePath) {
    return filePath.endsWith('/') || filePath === '' || filePath === Files.publicPrefix
  }

  /**
   * @param {RemotePathString} filePath {@link RemotePathString}
   * @param {object} details pass details to error for debugging purpose (e.g. calling function params)
   * @throws {codes.ERROR_BAD_ARGUMENT}
   *
   * @static
   * @protected
   * @memberof Files
   */
  static _throwIfRemoteDirectory (filePath, details) {
    if (this._isRemoteDirectory(filePath)) logAndThrow(new codes.ERROR_BAD_FILE_TYPE({ messageValues: [`${filePath} is a directory but should be a file`], sdkDetails: cloneDeep(details) }))
  }

  /**
   * Reads a stream into a buffer
   *
   * @param {NodeJS.ReadableStream} stream readableStream
   * @returns {Promise<Buffer>} buffer
   *
   * @static
   * @protected
   * @memberof Files
   */
  static async _readStream (stream) {
    return new Promise((resolve, reject) => {
      const chunks = []
      stream.on('data', data => {
        chunks.push(data)
      })
      stream.on('end', () => {
        resolve(Buffer.concat(chunks))
      })
      stream.on('error', reject)
    })
  }

  /* **************************** PRIVATE INSTANCE HELPERS ***************************** */

  /**
   * Wraps errors for request to the cloud provider
   *
   * @param {Promise} requestPromise the promise resolving to the response or error
   * @param {object} details pass details to error for debugging purpose (e.g. pass function params)
   * @param {string} filePath path to the file on which the request was made
   * @returns {Promise} promise resolving to same value as requestPromise
   * @throws {codes.ERROR_BAD_CREDENTIALS|codes.ERROR_FILE_NOT_EXISTS|codes.ERROR_INTERNAL}
   * @static
   * @protected
   * @memberof Files
   */
  // todo redo error handling this is too specific, error prone and does not scale when we support more providers + cannot catch error thrown by wrap cause we log the error
  async _wrapProviderRequest (requestPromise, details, filePath) {
    const copyDetails = cloneDeep(details)
    return requestPromise.catch(e => {
      const status = this._statusFromProviderError(e)
      if (!filePath && status === 404) return null
      if (filePath && status === 404) logAndThrow(new codes.ERROR_FILE_NOT_EXISTS({ messageValues: [filePath], sdkDetails: copyDetails }))
      if (status === 403) logAndThrow(new codes.ERROR_BAD_CREDENTIALS({ messageValues: ['cloud storage provider'], sdkDetails: copyDetails }))
      // todo do better, this is too specific to be handled here
      if (status === 416 && details.options.position !== undefined) logAndThrow(new codes.ERROR_OUT_OF_RANGE({ messageValues: [`options.position ${details.options.position} out of range for file ${filePath}`], sdkDetails: copyDetails }))
      logAndThrow(new codes.ERROR_INTERNAL({ messageValues: [`unknown error response from provider with status: ${status || 'unknown'}`], sdkDetails: { ...copyDetails, _internal: e } }))
    })
  }

  /* **************************** PRIVATE ABSTRACT METHODS TO IMPLEMENT ***************************** */

  /**
   * @param {RemotePathString} filePath {@link RemotePathString}
   * @returns {Promise<Array<string>>} resolves to array of paths
   *
   * @memberof Files
   * @abstract
   * @protected
   */
  async _listFolder (filePath) {
    throwNotImplemented('_listFolder')
  }

  /**
   * @param {RemotePathString} filePath {@link RemotePathString}
   * @returns {Promise<boolean>} resolves to array of paths
   *
   * @memberof Files
   * @abstract
   * @protected
   */
  async _fileExists (filePath) {
    throwNotImplemented('_fileExists')
  }

  /**
   * @param {RemotePathString} filePath {@link RemotePathString}
   * @memberof Files
   * @abstract
   * @protected
   */
  async _deleteFile (filePath) {
    throwNotImplemented('_deleteFile')
  }

  /**
   * **NODEJS ONLY**
   *
   * @param {RemotePathString} filePath {@link RemotePathString}
   * @param {object} [options={}] createReadStreamOptions
   * @param {number} [options.position] read start position of the file. By default is set to 0. If set to bigger than
   * size, throws an ERROR_OUT_OF_RANGE error
   * @param {number} [options.length] number of bytes to read. By default reads everything since starting position. If
   * set to bigger than file size, reads until end.
   * @returns {Promise<NodeJS.ReadableStream>} a readable stream
   *
   * @memberof Files
   * @abstract
   * @protected
   */
  async _createReadStream (filePath, options) {
    throwNotImplemented('_createReadStream')
  }

  /**
   * **NODEJS ONLY**
   *
   * @param {RemotePathString} filePath {@link RemotePathString}
   * @returns {Promise<NodeJS.WritableStream>} a writable stream
   *
   * @memberof Files
   * @abstract
   * @protected
   */
  async _createWriteStream (filePath) {
    throwNotImplemented('_createWriteStream')
  }

  /**
   * **NODEJS ONLY**
   *
   * @param {RemotePathString} filePath {@link RemotePathString}
   * @param {NodeJS.ReadableStream} content to be written
   * @returns {Promise<number>} resolves to number of bytes written
   *
   * @memberof Files
   * @abstract
   * @protected
   */
  async _writeStream (filePath, content) {
    throwNotImplemented('_writeStream')
  }

  /**
   *
   * @param {RemotePathString} filePath {@link RemotePathString}
   * @param {Buffer} content to be written
   * @returns {Promise<number>} resolves to number of bytes written
   *
   * @memberof Files
   * @abstract
   * @protected
   */
  async _writeBuffer (filePath, content) {
    throwNotImplemented('_writeBuffer')
  }

  /**
   * **Does not work for directories.**
   * copies a file from a remote location to another.
   *
   * @param {RemotePathString} srcPath {@link RemotePathString}
   * @param {RemotePathString} destPath {@link RemotePathString}
   *
   * @protected
   * @memberof Files
   * @abstract
   */
  async _copyRemoteToRemoteFile (srcPath, destPath) {
    throwNotImplemented('_copyRemoteToRemoteFile')
  }

  /**
   * @param {RemotePathString} filePath {@link RemotePathString}
   * @returns {string} resolves to url
   *
   * @protected
   * @memberof Files
   * @abstract
   */
  _getUrl (filePath) {
    throwNotImplemented('_getUrl')
  }

  /**
<<<<<<< HEAD
   * [INTERNAL]
   *
   * @param {RemotePathString} filePath {@link RemotePathString}
   * @param {object} options Options for presign URL
   * @returns {string} resolves to presign url
   *
   * @private
   * @memberof Files
   * @abstract
   */
  async _getPresignUrl (filePath, options) {
    throwNotImplemented('_getPresignUrl')
  }

  /**
   * [INTERNAL]
   *
=======
>>>>>>> 844a3206
   * @param {Error} e provider error response
   * @returns {number} status code
   *
   * @protected
   * @memberof Files
   * @abstract
   */
  _statusFromProviderError (e) {
    throwNotImplemented('_statusFromProviderError')
  }

  /* **************************** PUBLIC API METHODS ***************************** */
  /**
   * Lists files in a remote folder. If called on a file returns only this file path.
   * This is comparable to bash's `ls` command
   *
   * @param {RemotePathString} [filePath] {@link RemotePathString} if not
   * specified list all files
   * @returns {Promise<Array<string>>} resolves to array of paths
   *
   * @memberof Files
   * @public
   */
  async list (filePath) {
    if (!filePath) filePath = ''

    validateFilePath(filePath, { filePath })

    filePath = Files._normalizeRemotePath(filePath)

    if (Files._isRemoteDirectory(filePath)) {
      logger.debug(`listing files in folder '${filePath}'`)
      return this._listFolder(filePath)
    }
    logger.debug(`checking existence of file '${filePath}'`)
    if (await this._fileExists(filePath)) return [filePath]
    return []
  }

  /**
   * Deletes a remote file or directory
   *
   * @param {RemotePathString} filePath {@link RemotePathString}
   * @param {object} [options={}] remoteDeleteOptions
   * @param {Function} [options.progressCallback] cb(RemoteFile) is called after
   *  the operation completed on each file
   * @returns {Promise<Array<string>>} resolves to array of deleted paths
   *
   * @memberof Files
   * @public
   */
  async delete (filePath, options = {}) {
    const details = { filePath, options }
    validateFilePath(filePath, details)
    validateInput(options, joi.object().keys({ progressCallback: joi.func() }).label('options').required(), details)

    const elements = await this.list(filePath)
    logger.debug(`deleting ${elements.length} files`)
    return Promise.all(elements.map(async fp => {
      await this._deleteFile(fp)
      if (options.progressCallback) options.progressCallback(fp)
      return fp
    }))
  }

  /**
   * ***NodeJS only (streams). Does not work on directories.***
   *
   * Creates a read stream
   *
   * @param {RemotePathString} filePath {@link RemotePathString}
   * @param {object} [options={}] createReadStreamOptions
   * @param {number} [options.position] read start position of the file. By default is set to 0. If set to bigger than
   * size, throws an ERROR_OUT_OF_RANGE error
   * @param {number} [options.length] number of bytes to read. By default reads everything since starting position. If
   * set to bigger than file size, reads until end.
   * @returns {Promise<NodeJS.ReadableStream>} a readable stream
   *
   * @memberof Files
   * @public
   */
  async createReadStream (filePath, options = {}) {
    const details = { filePath, options }
    validateFilePath(filePath, details)
    validateInput(options, joi.object().label('options').keys({ position: joi.number().min(0), length: joi.number().min(0) }).required(), details)

    filePath = Files._normalizeRemotePath(filePath)
    Files._throwIfRemoteDirectory(filePath, details)

    options.position = options.position || 0

    logger.debug(`creating read stream for file '${filePath}' at position ${options.position} and length ${options.length}`)
    return this._createReadStream(filePath, options)
  }

  /**
   * **[UNSTABLE] please prefer using `write(<NodeJS.ReadableStream>)`**
   *
   * ***NodeJS only (streams). Does not work on directories.***
   *
   * Returns a write stream.
   * Use `stream.on('finish', (bytesWritten) => {})` to listen on completion event
   *
   * @param {RemotePathString} filePath {@link RemotePathString}
   * @returns {Promise<NodeJS.WritableStream>} a writable stream
   *
   * @memberof Files
   * @public
   */
  async createWriteStream (filePath) {
    const details = { filePath }
    validateFilePath(filePath, details)

    filePath = Files._normalizeRemotePath(filePath)
    Files._throwIfRemoteDirectory(filePath, details)

    logger.debug(`creating write stream for file '${filePath}'`)
    return this._createWriteStream(filePath)
  }

  /**
   * ***Does not work on directories.***
   *
   * Reads a remote file content
   *
   * @param {RemotePathString} filePath {@link RemotePathString}
   * @returns {Promise<Buffer>} buffer holding content
   * @param {object} [options={}] remoteReadOptions
   * @param {number} [options.position] read start position of the file. By default is set to 0. If set to bigger than
   * size, throws an ERROR_OUT_OF_RANGE error
   * @param {number} [options.length] number of bytes to read. By default reads everything since starting position. If
   * set to bigger than file size, reads until end.
   *
   * @memberof Files
   * @public
   */
  async read (filePath, options = {}) {
    // todo performance consideration, maybe it's better to directly get the
    // buffer (especially for small files)?
    logger.debug(`reading '${filePath}'`)
    const stream = await this.createReadStream(filePath, options)
    return Files._readStream(stream)
  }

  // append support by position option => but not supported by s3
  /**
   * ***Does not work on directories.***
   *
   * Writes content to a file
   *
   * @param {RemotePathString} filePath {@link RemotePathString}
   * @param {string | Buffer | NodeJS.ReadableStream } content to be written,
   * `ReadableStream` input works for **NodeJS only**
   * @returns {Promise<number>} resolves to number of bytes written
   *
   * @memberof Files
   * @public
   */
  async write (filePath, content) {
    const contentType = (content === undefined || content === null) ? undefined : content.constructor.name
    const details = { filePath, contentType } // don't pass all content to error detail
    validateFilePath(filePath, details)
    validateInput(content, joi.alternatives([joi.string(), joi.binary(), joi.object().instance(stream.Readable)]).label('content').required(), details)

    filePath = Files._normalizeRemotePath(filePath)
    Files._throwIfRemoteDirectory(filePath, details)

    if (content instanceof stream.Readable) {
      logger.debug(`writing a read stream to '${filePath}'`)
      return this._writeStream(filePath, content)
    } else {
      if (typeof content === 'string') content = Buffer.from(content)
      logger.debug(`writing a buffer to '${filePath}' of size ${content.length}`)
      return this._writeBuffer(filePath, content)
    }
  }
  /**
   * Reads properties of a file or directory
   *
   * @param {RemotePathString} filePath {@link RemotePathString}
   * @returns {Promise<RemoteFileProperties>} resolves {@link RemoteFileProperties}
   *
   * @memberof Files
   */
  // eslint-disable-next-line lines-between-class-members
  async getProperties (filePath) {
    validateFilePath(filePath, { filePath })
    filePath = Files._normalizeRemotePath(filePath)
    logger.debug(`getting file properties for '${filePath}'`)
    // todo go fetch some other properties like exists, size, metadata...
    return {
      isDirectory: Files._isRemoteDirectory(filePath),
      isPublic: Files._isRemotePublic(filePath),
      url: this._getUrl(filePath)
    }
  }

  /**
   * ***NodeJS only (streams + fs).***
   *
   * A utility function to copy files and directories across remote and local Files.
   * This is comparable to the `scp` command
   *
   * Rules for copy files are:
   *  1. Remote => Remote
   *    - a/ (dir) => b/: b/a/
   *    - a (file) => b/: b/a  *does nothing if b/a exists and noOverwrite=true*
   *    - a (file) => b : b    *does nothing if b exists and noOverwrite=true*
   *    - a/ (dir) => b : b/   *always allowed: in remote Files we can have both b and b/*
   *  2. Remote => Local
   *    - a/ => b/: b/a/
   *    - a  => b/: b/a *does nothing if b/a exists and noOverwrite=true*
   *    - a  => b : b   *does nothing if b exists and noOverwrite=true*
   *    - a/ => b : b/  *throws an error if b exists and is a file: cannot copy a remote dir to a local file*
   *  3. Local => Remote
   *    - a/ => b/: b/a/
   *    - a  => b/: b/a  *does nothing if b/a exists and noOverwrite=true*
   *    - a  => b : b    *does nothing if b exists and noOverwrite=true*
   *    - a/ => b: b/    *always allowed: in remote Files we can have both b and b/*
   *  4. Local => Local
   *    - not supported
   *
   * @param {RemotePathString} srcPath copy source path to a file or directory. If
   * srcPath points to a local file set `options.localSrc` to true
   * @param {RemotePathString} destPath copy destination path to a file or directory. If
   * destPath points to a local file set `options.localDest` to true
   * @param {object} [options={}] remoteCopyOptions
   * @param {boolean} [options.localSrc = false] Set this option to true to copy
   * files from the local file system. Cannot be combined with localDest.
   * @param {boolean} [options.localDest = false] Set this option to true to
   * copy files to the local file system. Cannot be combined with localSrc.
   * @param {boolean} [options.noOverwrite = false] set to true to overwrite
   * existing files
   * @param {Function} [options.progressCallback] a function that will be called
   * every time the operation completes on a single file,the srcPath and destPath to the copied file
   * are passed as argument to the callback `progressCallback(srcPath, destPath)`
   * @returns {Promise<object<string, string>>} returns a promise resolving to an object containing all copied files
   * from src to dest `{ srcFilePath: destFilePath }`
   * @memberof Files
   */
  async copy (srcPath, destPath, options = {}) {
    // details to pass in case of error
    const details = { srcPath, destPath, options }

    /* ****** copy helpers ****** */
    const _normalize = (filePath, isLocal = false) => {
      if (isLocal) {
        return upath.toUnix(upath.resolve(filePath)) + (filePath.endsWith('/') ? '/' : '') // keep trailing / important in case local dest doesn't exist
      }
      return Files._normalizeRemotePath(filePath)
    }
    const _getFiles = async (filePath, isLocal = false, localFileStats) => {
      if (isLocal) {
        if (!localFileStats) return []
        if (localFileStats.isFile()) return [filePath]
        // is dir
        const _recursiveReaddir = async dir => {
          const dirents = await fs.readdir(dir, { withFileTypes: true })
          const childs = await Promise.all(dirents.map(async dirent => {
            const res = upath.toUnix(upath.join(dir, dirent.name))
            return dirent.isDirectory() ? _recursiveReaddir(res) : (dirent.isFile() ? res : null)
          }))
          return childs
            .reduce((prev, curr) => prev.concat(curr), [])
            .filter(f => f !== null) // remove all non file/non dir
        }
        return _recursiveReaddir(filePath)
      }
      return this.list(filePath)
    }
    const _isExtendable = (filePath, isLocal, localFileStats) => {
      if (isLocal) {
        if (localFileStats) return localFileStats.isDirectory()
        // does not exist
        return filePath.endsWith('/')
      }
      return Files._isRemoteDirectory(filePath)
    }
    const _extendPath = (parent, child) => {
      // join removes trailing /, but this trailing / is important for remote files as it defines if dir or file
      return upath.toUnix(upath.join(parent, upath.basename(child))) + (child.endsWith('/') ? '/' : '')
    }
    const _isDir = (filePath, isLocal, localFileStats) => {
      if (isLocal) {
        return (localFileStats && localFileStats.isDirectory())
      }
      return Files._isRemoteDirectory(filePath)
    }
    const _getLocalFileStats = async (filePath) => {
      const stats = await fs.stat(filePath).catch(e => { if (e.code !== 'ENOENT') throw e })
      if (stats && !stats.isDirectory() && !stats.isFile()) {
        logAndThrow(new codes.ERROR_BAD_FILE_TYPE({ messageValues: [`${filePath} should be a directory or a file but has an unsupported type (maybe symlink?)`], sdkDetails: cloneDeep(details) }))
      }
      return stats
    }
    const _downloadFile = async (src, dest) => {
      // 1. create needed dirs
      await fs.ensureDir(upath.dirname(dest))
      // 2. download
      const srcStream = await this.createReadStream(src) // use _createReadStream instead ?
      const destStream = fs.createWriteStream(dest)
      return new Promise((resolve, reject) => {
        const stream = srcStream.pipe(destStream)
        stream.on('finish', () => resolve(dest))
        stream.on('error', reject) // todo wrap error?
      })
    }
    const _uploadFile = async (src, dest) => {
      await this.write(dest, fs.createReadStream(src)) // use _writeStream instead ?
      return dest
    }
    const _copyFiles = async (mapping, options) => {
      return Promise.all(Object.entries(mapping).map(async ([src, dest]) => {
        if (options.localDest) {
          await _downloadFile(src, dest)
        } else if (options.localSrc) {
          await _uploadFile(src, dest)
        } else {
          await this._copyRemoteToRemoteFile(src, dest)
        }
        if (options.progressCallback) options.progressCallback(src, dest)
        return dest
      }))
    }
    /* ****** copy helpers end ****** */
    validateFilePath(srcPath, details, 'srcPath')
    validateFilePath(destPath, details, 'destPath')
    // todo this does not allow both localSrc and localDest to be set (should allow if both or one is false)
    validateInput(options, joi.object().keys({ noOverwrite: joi.boolean(), localSrc: joi.boolean(), localDest: joi.boolean(), progressCallback: joi.func() }).oxor('localSrc', 'localDest').label('options').required(), details)

    logger.debug(`copy args: srcPath=${srcPath},
  destPath=${destPath},
  options.localSrc=${!!options.localSrc},
  options.localDest=${!!options.localDest},
  options.noOverwrite=${!!options.noOverwrite},
  options.progressCallback=${options.progressCallback && 'yes'}`)

    const normalizedSrcPath = _normalize(srcPath, options.localSrc)
    const normalizedDestPath = _normalize(destPath, options.localDest)

    const localSrcStats = options.localSrc && await _getLocalFileStats(normalizedSrcPath)
    const localDestStats = options.localDest && await _getLocalFileStats(normalizedDestPath)

    const srcIsDirectory = _isDir(normalizedSrcPath, options.localSrc, localSrcStats)
    logger.debug(`srcPath is a directory: ${srcIsDirectory}`)

    // rule 2.4, copy src folder to dest file not allowed only when dest is local. In remote setting you can have
    // a/file and a/file/file2
    if (localDestStats && localDestStats.isFile() && srcIsDirectory) {
      logAndThrow(new codes.ERROR_BAD_FILE_TYPE({ messageValues: [`local dest ${destPath} is a file but src is a directory, cannot copy to file`], sdkDetails: cloneDeep(details) }))
    }

    // extend destination with src basename, works both if src is a file or dir
    const extendedDestPath = _isExtendable(normalizedDestPath, options.localDest, localDestStats) ? _extendPath(normalizedDestPath, normalizedSrcPath) : normalizedDestPath
    logger.debug(`extended destPath: from '${normalizedDestPath}' to '${extendedDestPath}'`)

    const allSrcFiles = await _getFiles(normalizedSrcPath, options.localSrc, localSrcStats)
    if (allSrcFiles.length === 0) logAndThrow(new codes.ERROR_FILE_NOT_EXISTS({ messageValues: [srcPath], sdkDetails: cloneDeep(details) }))
    logger.debug(`listed ${allSrcFiles.length} src files in '${normalizedSrcPath}'`)

    const srcToDestFilesMapping = allSrcFiles.reduce((obj, fileToCopy) => {
      obj[fileToCopy] = srcIsDirectory
      // note `relative` and not `basename` as in _extendPath
      // => We want to copy the folder structure of src dir to dest
        ? upath.toUnix(upath.join(extendedDestPath, upath.relative(normalizedSrcPath, fileToCopy)))
      // if srcPath is a file we just have one file and the dest path is already extendedDestPath
        : extendedDestPath
      return obj
    }, {})

    if (options.noOverwrite) {
      // corner case: if dest is a remote file (e.g `a/file`) and src is a dir => we want to list the dest dir (`a/file/`) not the file (listing a file = checking if it exists)
      const destToCheck = (srcIsDirectory && !options.localDest && !Files._isRemoteDirectory(normalizedDestPath)) ? normalizedDestPath + '/' : normalizedDestPath

      // we need to filter out files to copy if already existing in dest
      const existingDestFiles = new Set(await _getFiles(destToCheck, options.localDest, localDestStats))
      Object.entries(srcToDestFilesMapping).map(([k, v]) => {
        if (existingDestFiles.has(v)) {
          logger.debug(`not copying '${k}' to '${v}' because of option.noOverwrite=true`)
          delete srcToDestFilesMapping[k]
        }
      })
    }
    logger.debug(`copying src to dest using Map: ${JSON.stringify(srcToDestFilesMapping, null, 2)}`)
    await _copyFiles(srcToDestFilesMapping, options)
    return srcToDestFilesMapping
  }

  /**
   * Generate pre-sign URLs for a private file
   *
   * @param {RemotePathString} filePath {@link RemotePathString}
   * @param {object} options Options for presign URL
   * @returns {Promise<RemoteFileProperties>} resolves {@link RemoteFileProperties}
   *
   * @memberof Files
   */
  // eslint-disable-next-line lines-between-class-members
  async generatePresignURL (filePath, options) {
    validateFilePath(filePath, { filePath })
    filePath = Files._normalizeRemotePath(filePath)
    logger.debug(`getting presign URL for file '${filePath}'`)
    return await this._getPresignUrl(filePath, options)
  }
}

Files.publicPrefix = 'public' // important do not end with '/'

module.exports = { Files }<|MERGE_RESOLUTION|>--- conflicted
+++ resolved
@@ -317,7 +317,6 @@
   }
 
   /**
-<<<<<<< HEAD
    * [INTERNAL]
    *
    * @param {RemotePathString} filePath {@link RemotePathString}
@@ -335,8 +334,6 @@
   /**
    * [INTERNAL]
    *
-=======
->>>>>>> 844a3206
    * @param {Error} e provider error response
    * @returns {number} status code
    *
