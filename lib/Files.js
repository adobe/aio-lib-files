/*
Copyright 2019 Adobe. All rights reserved.
This file is licensed to you under the Apache License, Version 2.0 (the "License");
you may not use this file except in compliance with the License. You may obtain a copy
of the License at http://www.apache.org/licenses/LICENSE-2.0

Unless required by applicable law or agreed to in writing, software distributed under
the License is distributed on an "AS IS" BASIS, WITHOUT WARRANTIES OR REPRESENTATIONS
OF ANY KIND, either express or implied. See the License for the specific language
governing permissions and limitations under the License.
*/

const upath = require('upath')
const fs = require('fs-extra')
const joi = require('@hapi/joi')
const stream = require('stream')
const cloneDeep = require('lodash.clonedeep')
const logger = require('@adobe/aio-lib-core-logging')('@adobe/aio-lib-files', { provider: 'debug' })

const { codes, logAndThrow } = require('./FilesError')

require('./types.jsdoc') // for VS Code autocomplete
/* global RemotePathString, RemoteFileProperties */ // for linter

// eslint-disable-next-line jsdoc/require-jsdoc
function validateInput (input, schema, details) {
  const res = schema.validate(input)
  if (res.error) {
    logAndThrow(new codes.ERROR_BAD_ARGUMENT({ messageValues: [res.error.message], sdkDetails: cloneDeep(details) }))
  }
}

// eslint-disable-next-line jsdoc/require-jsdoc
function validateFilePath (filePath, details, label = 'filePath') {
  // todo better path validation than just string !!
  const schema = joi.string().label(label).allow('').required()
  const res = schema.validate(filePath)
  if (res.error) {
    logAndThrow(new codes.ERROR_BAD_ARGUMENT({ messageValues: [res.error.message], sdkDetails: cloneDeep(details) }))
  }
}

// eslint-disable-next-line jsdoc/require-jsdoc
function throwNotImplemented (funcName) {
  logAndThrow(new codes.ERROR_NOT_IMPLEMENTED({ messageValues: [funcName] }))
}

const PUBLIC_URL = 'public'
const RUNTIME_URL = 'runtime'

/**
 * @typedef UrlType
 * @type {{public: string, runtime: string}}
 * @description public, runtime URL type enum
 *
 */
const UrlType = {
  public: PUBLIC_URL,
  runtime: RUNTIME_URL
}

/**
 * @typedef FilePermissions
 * @type {{READ: string, WRITE: string, DELETE: string}}
 * @description Read, Write, Delete permission enum
 *
 */
const FilePermissions = {
  READ: 'r',
  WRITE: 'w',
  DELETE: 'd'
}

/**
 * @abstract
 * @class Files
 * @classdesc Cloud Files Abstraction
 * @hideconstructor
 */
class Files {
  /**
   * @static
   * @param {object} credentials abstract credentials
   * @returns {Promise<Files>} a new Files instance
   * @memberof Files
   * @abstract
   * @private
   */
  static async init (credentials) {
    throwNotImplemented('init')
  }

  /* **************************** PRIVATE STATIC HELPERS ***************************** */

  /**
   * @param {RemotePathString} filePath {@link RemotePathString}
   * @returns {string} normalized path
   *
   * @static
   * @protected
   * @memberof Files
   */
  static _normalizeRemotePath (filePath) {
    let res = filePath
    // make absolute for proper normalization (e.g no dot directories)
    if (!res.startsWith('/')) res = '/' + res
    /* here we make sure we treat all path as unix style and relative */
    res = upath.toUnix(upath.normalize(res)) // keeps latest /
    while (res.startsWith('/')) res = res.substr(1)
    return res
  }

  /**
   * @param {RemotePathString} filePath {@link RemotePathString}
   * @returns {boolean} true if it's the root
   *
   * @static
   * @protected
   * @memberof Files
   */
  static _isRemoteRoot (filePath) {
    // filePath must be normalized, e.g '/' would become ''
    return filePath === ''
  }

  /**
   * @param {RemotePathString} filePath {@link RemotePathString}
   * @returns {boolean} true if the file is public
   *
   * @static
   * @protected
   * @memberof Files
   */
  static _isRemotePublic (filePath) {
    return filePath === Files.publicPrefix || filePath.startsWith(Files.publicPrefix + '/')
  }

  /**
   * @param {RemotePathString} filePath {@link RemotePathString}
   * @returns {boolean} true if path is a directory
   *
   * @static
   * @protected
   * @memberof Files
   */
  static _isRemoteDirectory (filePath) {
    return filePath.endsWith('/') || filePath === '' || filePath === Files.publicPrefix
  }

  /**
   * @param {RemotePathString} filePath {@link RemotePathString}
   * @param {object} details pass details to error for debugging purpose (e.g. calling function params)
   * @throws {codes.ERROR_BAD_ARGUMENT}
   *
   * @static
   * @protected
   * @memberof Files
   */
  static _throwIfRemoteDirectory (filePath, details) {
    if (this._isRemoteDirectory(filePath)) logAndThrow(new codes.ERROR_BAD_FILE_TYPE({ messageValues: [`${filePath} is a directory but should be a file`], sdkDetails: cloneDeep(details) }))
  }

  /**
   * Reads a stream into a buffer
   *
   * @param {NodeJS.ReadableStream} stream readableStream
   * @returns {Promise<Buffer>} buffer
   *
   * @static
   * @protected
   * @memberof Files
   */
  static async _readStream (stream) {
    return new Promise((resolve, reject) => {
      const chunks = []
      stream.on('data', data => {
        chunks.push(data)
      })
      stream.on('end', () => {
        resolve(Buffer.concat(chunks))
      })
      stream.on('error', reject)
    })
  }

  /* **************************** PRIVATE INSTANCE HELPERS ***************************** */

  /**
   * Wraps errors for request to the cloud provider
   *
   * @param {Promise} requestPromise the promise resolving to the response or error
   * @param {object} details pass details to error for debugging purpose (e.g. pass function params)
   * @param {string} filePathToThrowOn404 path to the file on which the request was made, if specified will throw on 404
   * @returns {Promise} promise resolving to same value as requestPromise
   * @throws {codes.ERROR_BAD_CREDENTIALS|codes.ERROR_FILE_NOT_EXISTS|codes.ERROR_INTERNAL}
   * @static
   * @protected
   * @memberof Files
   */
  // error handling is too specific to Azure and needs to be moved inside AzureBlobFiles
  // also this needs refactoring as the arguments aren't so readable
  async _wrapProviderRequest (requestPromise, details, filePathToThrowOn404 = null) {
    const copyDetails = cloneDeep(details)
    return requestPromise.catch(e => {
      const status = this._statusFromProviderError(e)
      if (!filePathToThrowOn404 && status === 404) {
        return null
      }
      if (filePathToThrowOn404 && status === 404) {
        logAndThrow(new codes.ERROR_FILE_NOT_EXISTS({ messageValues: [filePathToThrowOn404], sdkDetails: copyDetails }))
      }
      if (status === 403) {
        logAndThrow(new codes.ERROR_BAD_CREDENTIALS({ messageValues: ['storage service'], sdkDetails: copyDetails }))
      }
      if (status === 416 && details.options.position !== undefined) {
        logAndThrow(new codes.ERROR_OUT_OF_RANGE({
          // assumption on details object may not hold, needs rewriting
          messageValues: [`options.position ${details.options.position} out of range for file ${details.filePath}`],
          sdkDetails: copyDetails
        }))
      }
      logAndThrow(new codes.ERROR_INTERNAL({
        messageValues: [`unknown error response from provider with status: ${status || 'unknown'}`],
        sdkDetails: { ...copyDetails, _internal: e }
      }))
    })
  }

  /* **************************** PRIVATE ABSTRACT METHODS TO IMPLEMENT ***************************** */

  /**
   * @param {RemotePathString} filePath {@link RemotePathString}
   * @returns {Promise<Array<RemoteFileProperties>>} resolves to array of {@link RemoteFileProperties}
   *
   * @memberof Files
   * @abstract
   * @protected
   */
  async _listFolder (filePath) {
    throwNotImplemented('_listFolder')
  }

  // TODO: make it a public interface
  /**
   * @param {RemotePathString} filePath {@link RemotePathString}
   * @returns {Promise<boolean>} resolves to boolean
   *
   * @memberof Files
   * @abstract
   * @protected
   */
  async _fileExists (filePath) {
    throwNotImplemented('_fileExists')
  }

  /**
   * @param {RemotePathString} filePath {@link RemotePathString}
   * @returns {Promise<boolean>} resolves to boolean
   * @memberof Files
   * @abstract
   * @protected
   */
  async _deleteFile (filePath) {
    throwNotImplemented('_deleteFile')
  }

  /**
   * @param {RemotePathString} filePath {@link RemotePathString}
   * @returns {Promise<RemoteFileProperties>} resolve to {@link RemoteFileProperties}
   * @memberof Files
   * @abstract
   * @protected
   */
  async getFileInfo (filePath) {
    throwNotImplemented('getFileInfo')
  }

  /**
   * **NODEJS ONLY**
   *
   * @param {RemotePathString} filePath {@link RemotePathString}
   * @param {object} [options={}] createReadStreamOptions
   * @param {number} [options.position] read start position of the file. By default is set to 0. If set to bigger than
   * size, throws an ERROR_OUT_OF_RANGE error
   * @param {number} [options.length] number of bytes to read. By default reads everything since starting position. If
   * set to bigger than file size, reads until end.
   * @returns {Promise<NodeJS.ReadableStream>} a readable stream
   *
   * @memberof Files
   * @abstract
   * @protected
   */
  async _createReadStream (filePath, options) {
    throwNotImplemented('_createReadStream')
  }

  /**
   * **NODEJS ONLY**
   *
   * @param {RemotePathString} filePath {@link RemotePathString}
   * @returns {Promise<NodeJS.WritableStream>} a writable stream
   *
   * @memberof Files
   * @abstract
   * @protected
   */
  async _createWriteStream (filePath) {
    throwNotImplemented('_createWriteStream')
  }

  /**
   * **NODEJS ONLY**
   *
   * @param {RemotePathString} filePath {@link RemotePathString}
   * @param {NodeJS.ReadableStream} content to be written
   * @returns {Promise<number>} resolves to number of bytes written
   *
   * @memberof Files
   * @abstract
   * @protected
   */
  async _writeStream (filePath, content) {
    throwNotImplemented('_writeStream')
  }

  /**
   *
   * @param {RemotePathString} filePath {@link RemotePathString}
   * @param {Buffer} content to be written
   * @returns {Promise<number>} resolves to number of bytes written
   *
   * @memberof Files
   * @abstract
   * @protected
   */
  async _writeBuffer (filePath, content) {
    throwNotImplemented('_writeBuffer')
  }

  /**
   * **Does not work for directories.**
   * copies a file from a remote location to another.
   *
   * @param {RemotePathString} srcPath {@link RemotePathString}
   * @param {RemotePathString} destPath {@link RemotePathString}
   *
   * @protected
   * @memberof Files
   * @abstract
   */
  async _copyRemoteToRemoteFile (srcPath, destPath) {
    throwNotImplemented('_copyRemoteToRemoteFile')
  }

  /**
   * @param {RemotePathString} filePath {@link RemotePathString}
   * @param {string} urlType type of URL to return public | runtime, defaults to public
   * @returns {string} resolves to url
   *
   * @protected
   * @memberof Files
   * @abstract
   */
  _getUrl (filePath, urlType = UrlType.public) {
    throwNotImplemented('_getUrl')
  }

  /**
   * [INTERNAL]
   *
   * @param {RemotePathString} filePath {@link RemotePathString}
   * @param {object} options Options to generate presign URL
   * @param {string} options.blobName file path
   * @param {number} options.expiryInSeconds presign URL expiry duration
   * @returns {string} resolves to presign url
   *
   * @private
   * @memberof Files
   * @abstract
   */
  async _getPresignUrl (filePath, options) {
    throwNotImplemented('_getPresignUrl')
  }

  /**
   * [INTERNAL]
   *
   * @returns {void}
   *
   * @private
   * @memberof Files
   * @abstract
   */
  async _revokeAllPresignURLs () {
    throwNotImplemented('_revokeAllPresignURLs')
  }

  /**
   * [INTERNAL]
   *
   * @param {Error} e provider error response
   * @returns {number} status code
   *
   * @protected
   * @memberof Files
   * @abstract
   */
  _statusFromProviderError (e) {
    throwNotImplemented('_statusFromProviderError')
  }

  /* **************************** PUBLIC API METHODS ***************************** */
  /**
   *
   * Lists files in a remote folder. If called on a file returns the file info if the file exists.
   * If the file or folder does not exist returns an empty array.
   *
   * @param {RemotePathString} [filePath] {@link RemotePathString} if not
   * specified list all files
   * @returns {Promise<Array<RemoteFileProperties>>} resolves to array of {@link RemoteFileProperties}
   *
   * @memberof Files
   * @public
   */
  async list (filePath = '') {
    validateFilePath(filePath, { filePath })
    filePath = Files._normalizeRemotePath(filePath)
    if (Files._isRemoteDirectory(filePath)) {
      logger.debug(`listing files in folder '${filePath}'`)
      return this._listFolder(filePath)
    }
    // path is a file
    try {
      const info = await this.getFileInfo(filePath)
      if (info) {
        return [info]
      }
      // this is for safety only as getFileInfo should throw on 404, so this should not happen
      return []
    } catch (e) {
      if (e.code === 'ERROR_FILE_NOT_EXISTS') {
        return []
      }
      throw e
    }
  }

  /**
   * Deletes a remote file or directory
   *
   * @param {RemotePathString} filePath {@link RemotePathString}
   * @param {object} [options={}] remoteDeleteOptions
   * @param {Function} [options.progressCallback] cb(RemoteFile) is called after
   *  the operation completed on each file
   * @returns {Promise<Array<string>>} resolves to array of deleted paths
   *
   * @memberof Files
   * @public
   */
  async delete (filePath, options = {}) {
    const details = { filePath, options }
    validateFilePath(filePath, details)
    validateInput(options, joi.object().keys({ progressCallback: joi.func() }).label('options').required(), details)

    const elements = await this.list(filePath)
    logger.debug(`deleting ${elements.length} files`)
    return Promise.all(elements.map(async fp => {
      await this._deleteFile(fp)
      if (options.progressCallback) options.progressCallback(fp)
      return fp
    }))
  }

  /**
   * ***NodeJS only (streams). Does not work on directories.***
   *
   * Creates a read stream
   *
   * @param {RemotePathString} filePath {@link RemotePathString}
   * @param {object} [options={}] createReadStreamOptions
   * @param {number} [options.position] read start position of the file. By default is set to 0. If set to bigger than
   * size, throws an ERROR_OUT_OF_RANGE error
   * @param {number} [options.length] number of bytes to read. By default reads everything since starting position. If
   * set to bigger than file size, reads until end.
   * @returns {Promise<NodeJS.ReadableStream>} a readable stream
   *
   * @memberof Files
   * @public
   */
  async createReadStream (filePath, options = {}) {
    const details = { filePath, options }
    validateFilePath(filePath, details)
    validateInput(options, joi.object().label('options').keys({ position: joi.number().min(0), length: joi.number().min(0) }).required(), details)

    filePath = Files._normalizeRemotePath(filePath)
    Files._throwIfRemoteDirectory(filePath, details)

    options.position = options.position || 0

    logger.debug(`creating read stream for file '${filePath}' at position ${options.position} and length ${options.length}`)
    return this._createReadStream(filePath, options)
  }

  /**
   * **[UNSTABLE] please prefer using `write(<NodeJS.ReadableStream>)`**
   *
   * ***NodeJS only (streams). Does not work on directories.***
   *
   * Returns a write stream.
   * Use `stream.on('finish', (bytesWritten) => {})` to listen on completion event
   *
   * @param {RemotePathString} filePath {@link RemotePathString}
   * @returns {Promise<NodeJS.WritableStream>} a writable stream
   *
   * @memberof Files
   * @public
   */
  async createWriteStream (filePath) {
    const details = { filePath }
    validateFilePath(filePath, details)

    filePath = Files._normalizeRemotePath(filePath)
    Files._throwIfRemoteDirectory(filePath, details)

    logger.debug(`creating write stream for file '${filePath}'`)
    return this._createWriteStream(filePath)
  }

  /**
   * ***Does not work on directories.***
   *
   * Reads a remote file content
   *
   * @param {RemotePathString} filePath {@link RemotePathString}
   * @returns {Promise<Buffer>} buffer holding content
   * @param {object} [options={}] remoteReadOptions
   * @param {number} [options.position] read start position of the file. By default is set to 0. If set to bigger than
   * size, throws an ERROR_OUT_OF_RANGE error
   * @param {number} [options.length] number of bytes to read. By default reads everything since starting position. If
   * set to bigger than file size, reads until end.
   *
   * @memberof Files
   * @public
   */
  async read (filePath, options = {}) {
    // NOTE for performance consideration, evaluate if it's better to directly get the
    // buffer instead of streaming (especially for small files)
    logger.debug(`reading '${filePath}'`)
    const stream = await this.createReadStream(filePath, options)
    return Files._readStream(stream)
  }

  // append support by position option => but not supported by s3
  /**
   * ***Does not work on directories.***
   *
   * Writes content to a file
   *
   * @param {RemotePathString} filePath {@link RemotePathString}
   * @param {string | Buffer | NodeJS.ReadableStream } content to be written,
   * `ReadableStream` input works for **NodeJS only**
   * @returns {Promise<number>} resolves to number of bytes written
   *
   * @memberof Files
   * @public
   */
  async write (filePath, content) {
    const contentType = (content === undefined || content === null) ? undefined : content.constructor.name
    const details = { filePath, contentType } // don't pass all content to error detail
    validateFilePath(filePath, details)
    validateInput(content, joi.alternatives([joi.string(), joi.binary(), joi.object().instance(stream.Readable)]).label('content').required(), details)

    filePath = Files._normalizeRemotePath(filePath)
    Files._throwIfRemoteDirectory(filePath, details)

    if (content instanceof stream.Readable) {
      logger.debug(`writing a read stream to '${filePath}'`)
      return this._writeStream(filePath, content)
    } else {
      if (typeof content === 'string') {
        content = Buffer.from(content)
      }
      logger.debug(`writing a buffer to '${filePath}' of size ${content.length}`)
      return this._writeBuffer(filePath, content)
    }
  }

  /**
   * Reads properties of a file or directory
   *
   * @param {RemotePathString} filePath {@link RemotePathString}
   * @returns {Promise<RemoteFileProperties>} resolves {@link RemoteFileProperties}
   *
   * @memberof Files
   */
  async getProperties (filePath) {
    validateFilePath(filePath, { filePath })
    filePath = Files._normalizeRemotePath(filePath)
    logger.debug(`getting file properties for '${filePath}'`)
    // todo go fetch some other properties like exists, size, metadata...
<<<<<<< HEAD
    return {
      isDirectory: Files._isRemoteDirectory(filePath),
      isPublic: Files._isRemotePublic(filePath),
      url: this._getUrl(filePath),
      runtimeUrl: this._getUrl(filePath, UrlType.runtime)
    }
=======
    const fileInfo = await this.getFileInfo(filePath)
    return fileInfo
>>>>>>> 72183702
  }

  /**
   * ***NodeJS only (streams + fs).***
   *
   * A utility function to copy files and directories across remote and local Files. This
   * is comparable to the `scp` command
   *
   * Rules for copy files are:
   *  1. Remote => Remote
   *    - a/ (dir) => b/: b/a/
   *    - a (file) => b/: b/a  *does nothing if b/a exists and noOverwrite=true*
   *    - a (file) => b : b    *does nothing if b exists and noOverwrite=true*
   *    - a/ (dir) => b : b/   *always allowed: in remote Files we can have both b and b/*
   *  2. Remote => Local
   *    - a/ => b/: b/a/
   *    - a  => b/: b/a *does nothing if b/a exists and noOverwrite=true*
   *    - a  => b : b   *does nothing if b exists and noOverwrite=true*
   *    - a/ => b : b/  *throws an error if b exists and is a file: cannot copy a remote
   *      dir to a local file*
   *  3. Local => Remote
   *    - a/ => b/: b/a/
   *    - a  => b/: b/a  *does nothing if b/a exists and noOverwrite=true*
   *    - a  => b : b    *does nothing if b exists and noOverwrite=true*
   *    - a/ => b: b/    *always allowed: in remote Files we can have both b and b/*
   *  4. Local => Local
   *    - not supported
   *
   * @param {RemotePathString} srcPath copy source path to a file or directory. If srcPath
   * points to a local file set `options.localSrc` to true
   * @param {RemotePathString} destPath copy destination path to a file or directory. If
   * destPath points to a local file set `options.localDest` to true
   * @param {object} [options={}] remoteCopyOptions
   * @param {boolean} [options.localSrc = false] Set this option to true to copy files
   * from the local file system. Cannot be combined with localDest.
   * @param {boolean} [options.localDest = false] Set this option to true to copy files to
   * the local file system. Cannot be combined with localSrc.
   * @param {boolean} [options.noOverwrite = false] set to true to not overwrite existing
   * dest files
   * @param {Function} [options.progressCallback] a function that will be called every
   * time the operation completes on a single file,the srcPath and destPath to the copied
   * file are passed as argument to the callback `progressCallback(srcPath, destPath)`
   * @returns {Promise<object<string, string>>} returns a promise resolving to an object
   * containing all copied files from src to dest `{ srcFilePath: destFilePath }`
   * @memberof Files
   */
  async copy (srcPath, destPath, options = {}) {
    // details to pass in case of error
    const details = { srcPath, destPath, options }

    /* ****** copy helpers ****** */
    const _normalize = (filePath, isLocal = false) => {
      if (isLocal) {
        return upath.toUnix(upath.resolve(filePath)) + (filePath.endsWith('/') ? '/' : '') // keep trailing / important in case local dest doesn't exist
      }
      return Files._normalizeRemotePath(filePath)
    }
    const _getFiles = async (filePath, isLocal = false, localFileStats) => {
      if (isLocal) {
        if (!localFileStats) {
          return []
        }
        if (localFileStats.isFile()) {
          return [filePath]
        }
        // else, it is a dir
        const _recursiveReaddir = async dir => {
          const dirents = await fs.readdir(dir, { withFileTypes: true })
          const childs = await Promise.all(dirents.map(async dirent => {
            const res = upath.toUnix(upath.join(dir, dirent.name))
            return dirent.isDirectory() ? _recursiveReaddir(res) : (dirent.isFile() ? res : null)
          }))
          return childs
            .reduce((prev, curr) => prev.concat(curr), [])
            .filter(f => f !== null) // remove all non file/non dir
        }
        return _recursiveReaddir(filePath)
      }
      // remote case
      const remoteFiles = await this.list(filePath)
      const remoteFilePaths = remoteFiles.map(f => f.name || f)
      return remoteFilePaths
    }
    const _isExtendable = (filePath, isLocal, localFileStats) => {
      if (isLocal) {
        if (localFileStats) return localFileStats.isDirectory()
        // does not exist
        return filePath.endsWith('/')
      }
      return Files._isRemoteDirectory(filePath)
    }
    const _extendPath = (parent, child) => {
      // join removes trailing /, but this trailing / is important for remote files as it defines if dir or file
      return upath.toUnix(upath.join(parent, upath.basename(child))) + (child.endsWith('/') ? '/' : '')
    }
    const _isDir = (filePath, isLocal, localFileStats) => {
      if (isLocal) {
        return (localFileStats && localFileStats.isDirectory())
      }
      return Files._isRemoteDirectory(filePath)
    }
    const _getLocalFileStats = async (filePath) => {
      const stats = await fs.stat(filePath).catch(e => {
        if (e.code !== 'ENOENT') {
          throw e
        }
      })
      if (stats && !stats.isDirectory() && !stats.isFile()) {
        logAndThrow(new codes.ERROR_BAD_FILE_TYPE({ messageValues: [`${filePath} should be a directory or a file but has an unsupported type (maybe symlink?)`], sdkDetails: cloneDeep(details) }))
      }
      return stats
    }
    const _downloadFile = async (src, dest) => {
      // 1. create needed dirs
      await fs.ensureDir(upath.dirname(dest))
      // 2. download
      const srcStream = await this.createReadStream(src) // use _createReadStream instead ?
      const destStream = fs.createWriteStream(dest)
      return new Promise((resolve, reject) => {
        const stream = srcStream.pipe(destStream)
        stream.on('finish', () => resolve(dest))
        stream.on('error', reject) // todo wrap error?
      })
    }
    const _uploadFile = async (src, dest) => {
      await this.write(dest, fs.createReadStream(src)) // use _writeStream instead ?
      return dest
    }
    const _copyFiles = async (mapping, options) => {
      return Promise.all(Object.entries(mapping).map(async ([src, dest]) => {
        if (options.localDest) {
          await _downloadFile(src, dest)
        } else if (options.localSrc) {
          await _uploadFile(src, dest)
        } else {
          await this._copyRemoteToRemoteFile(src, dest)
        }
        if (options.progressCallback) options.progressCallback(src, dest)
        return dest
      }))
    }
    /* ****** copy helpers end ****** */
    validateFilePath(srcPath, details, 'srcPath')
    validateFilePath(destPath, details, 'destPath')
    // todo this does not allow both localSrc and localDest to be set (should allow if both or one is false)
    validateInput(options, joi.object().keys({
      noOverwrite: joi.boolean(),
      localSrc: joi.boolean(),
      localDest: joi.boolean(),
      progressCallback: joi.func()
    }).oxor('localSrc', 'localDest').label('options').required(), details)

    logger.debug(`copy args: srcPath=${srcPath},
  destPath=${destPath},
  options.localSrc=${!!options.localSrc},
  options.localDest=${!!options.localDest},
  options.noOverwrite=${!!options.noOverwrite},
  options.progressCallback=${options.progressCallback && 'yes'}`)

    const normalizedSrcPath = _normalize(srcPath, options.localSrc)
    const normalizedDestPath = _normalize(destPath, options.localDest)

    const localSrcStats = options.localSrc && await _getLocalFileStats(normalizedSrcPath)
    const localDestStats = options.localDest && await _getLocalFileStats(normalizedDestPath)

    const srcIsDirectory = _isDir(normalizedSrcPath, options.localSrc, localSrcStats)
    logger.debug(`srcPath is a directory: ${srcIsDirectory}`)

    // rule 2.4, copy src folder to dest file not allowed only when dest is local. In remote setting you can have
    // a/file and a/file/file2
    if (localDestStats && localDestStats.isFile() && srcIsDirectory) {
      logAndThrow(new codes.ERROR_BAD_FILE_TYPE({ messageValues: [`local dest ${destPath} is a file but src is a directory, cannot copy to file`], sdkDetails: cloneDeep(details) }))
    }

    // extend destination with src basename, works both if src is a file or dir
    const extendedDestPath = _isExtendable(normalizedDestPath, options.localDest, localDestStats) ? _extendPath(normalizedDestPath, normalizedSrcPath) : normalizedDestPath
    logger.debug(`extended destPath: from '${normalizedDestPath}' to '${extendedDestPath}'`)

    const allSrcFiles = await _getFiles(normalizedSrcPath, options.localSrc, localSrcStats)
    if (allSrcFiles.length === 0) {
      logAndThrow(new codes.ERROR_FILE_NOT_EXISTS({ messageValues: [srcPath], sdkDetails: cloneDeep(details) }))
    }
    logger.debug(`listed ${allSrcFiles.length} src files in '${normalizedSrcPath}'`)

    const srcToDestFilesMapping = allSrcFiles.reduce((obj, fileToCopy) => {
      obj[fileToCopy] = srcIsDirectory
      // note `relative` and not `basename` as in _extendPath
      // => We want to copy the folder structure of src dir to dest
        ? upath.toUnix(upath.join(extendedDestPath, upath.relative(normalizedSrcPath, fileToCopy)))
      // if srcPath is a file we just have one file and the dest path is already extendedDestPath
        : extendedDestPath
      return obj
    }, {})

    if (options.noOverwrite) {
      // corner case: if dest is a remote file (e.g `a/file`) and src is a dir => we want to list the dest dir (`a/file/`) not the file (listing a file = checking if it exists)
      const destToCheck = (srcIsDirectory && !options.localDest && !Files._isRemoteDirectory(normalizedDestPath)) ? normalizedDestPath + '/' : normalizedDestPath

      // we need to filter out files to copy if already existing in dest
      const existingDestFiles = new Set(await _getFiles(destToCheck, options.localDest, localDestStats))
      Object.entries(srcToDestFilesMapping).map(([k, v]) => {
        if (existingDestFiles.has(v)) {
          logger.debug(`not copying '${k}' to '${v}' because of option.noOverwrite=true`)
          delete srcToDestFilesMapping[k]
        }
      })
    }
    logger.debug(`copying src to dest using Map: ${JSON.stringify(srcToDestFilesMapping, null, 2)}`)
    await _copyFiles(srcToDestFilesMapping, options)
    return srcToDestFilesMapping
  }

  /**
   * Generate pre-sign URLs for a private file
   *
   * @param {RemotePathString} filePath {@link RemotePathString}
   * @param {object} options Options to generate presign URL
   * @param {number} options.expiryInSeconds presign URL expiry duration
<<<<<<< HEAD
   * @param {string} options.permissions premissions for presigned URL
   * @param {string} options.urlType type of URL to return public | runtime, defaults to public
=======
   * @param {string} options.permissions permissions for presigned URL (any combination of rwd)
>>>>>>> 72183702
   * @returns {Promise<string>} Presign URL for the given file
   *
   * @memberof Files
   */
  async generatePresignURL (filePath, options) {
    validateFilePath(filePath, { filePath })
    filePath = Files._normalizeRemotePath(filePath)

    const limitLength = new RegExp('^.{1,3}$') // limit length from 1-3
    const limitChars = new RegExp('^[rwd]*$') // only allow combination of 'r', 'w' or 'd'
    validateInput(options, joi.object().keys({
      expiryInSeconds: joi.number().integer().min(2).max(24 * 60 * 60).required(), // limit expiry between 2 seconds and 24 hours
      permissions: joi.string().regex(limitLength).regex(limitChars).optional(),
      urlType: joi.string().optional()
    }).label('options').required(), options)

    logger.debug(`getting presign URL for file '${filePath}'`)
    return await this._getPresignUrl(filePath, options)
  }

  /**
   * Revoke all generated pre-sign URLs
   *
   * @returns {void}
   *
   * @memberof Files
   */
  async revokeAllPresignURLs () {
    logger.debug('revoking presign URLs')
    return await this._revokeAllPresignURLs()
  }
}

Files.publicPrefix = 'public' // important do not end with '/'

module.exports = { Files, FilePermissions, UrlType }<|MERGE_RESOLUTION|>--- conflicted
+++ resolved
@@ -43,20 +43,6 @@
 // eslint-disable-next-line jsdoc/require-jsdoc
 function throwNotImplemented (funcName) {
   logAndThrow(new codes.ERROR_NOT_IMPLEMENTED({ messageValues: [funcName] }))
-}
-
-const PUBLIC_URL = 'public'
-const RUNTIME_URL = 'runtime'
-
-/**
- * @typedef UrlType
- * @type {{public: string, runtime: string}}
- * @description public, runtime URL type enum
- *
- */
-const UrlType = {
-  public: PUBLIC_URL,
-  runtime: RUNTIME_URL
 }
 
 /**
@@ -72,6 +58,17 @@
 }
 
 /**
+ * @typedef UrlType
+ * @type {{external: string, internal: string}}
+ * @description external, internal URL type enum
+ *
+ */
+const UrlType = {
+  external: 'external',
+  internal: 'internal'
+}
+
+/**
  * @abstract
  * @class Files
  * @classdesc Cloud Files Abstraction
@@ -354,14 +351,14 @@
 
   /**
    * @param {RemotePathString} filePath {@link RemotePathString}
-   * @param {string} urlType type of URL to return public | runtime, defaults to public
+   * @param {string} urlType type of URL to return public | runtime, defaults to external
    * @returns {string} resolves to url
    *
    * @protected
    * @memberof Files
    * @abstract
    */
-  _getUrl (filePath, urlType = UrlType.public) {
+  _getUrl (filePath, urlType = UrlType.external) {
     throwNotImplemented('_getUrl')
   }
 
@@ -598,17 +595,8 @@
     filePath = Files._normalizeRemotePath(filePath)
     logger.debug(`getting file properties for '${filePath}'`)
     // todo go fetch some other properties like exists, size, metadata...
-<<<<<<< HEAD
-    return {
-      isDirectory: Files._isRemoteDirectory(filePath),
-      isPublic: Files._isRemotePublic(filePath),
-      url: this._getUrl(filePath),
-      runtimeUrl: this._getUrl(filePath, UrlType.runtime)
-    }
-=======
     const fileInfo = await this.getFileInfo(filePath)
     return fileInfo
->>>>>>> 72183702
   }
 
   /**
@@ -827,12 +815,7 @@
    * @param {RemotePathString} filePath {@link RemotePathString}
    * @param {object} options Options to generate presign URL
    * @param {number} options.expiryInSeconds presign URL expiry duration
-<<<<<<< HEAD
-   * @param {string} options.permissions premissions for presigned URL
-   * @param {string} options.urlType type of URL to return public | runtime, defaults to public
-=======
    * @param {string} options.permissions permissions for presigned URL (any combination of rwd)
->>>>>>> 72183702
    * @returns {Promise<string>} Presign URL for the given file
    *
    * @memberof Files
@@ -845,8 +828,7 @@
     const limitChars = new RegExp('^[rwd]*$') // only allow combination of 'r', 'w' or 'd'
     validateInput(options, joi.object().keys({
       expiryInSeconds: joi.number().integer().min(2).max(24 * 60 * 60).required(), // limit expiry between 2 seconds and 24 hours
-      permissions: joi.string().regex(limitLength).regex(limitChars).optional(),
-      urlType: joi.string().optional()
+      permissions: joi.string().regex(limitLength).regex(limitChars).optional()
     }).label('options').required(), options)
 
     logger.debug(`getting presign URL for file '${filePath}'`)
