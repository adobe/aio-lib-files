/*
Copyright 2019 Adobe. All rights reserved.
This file is licensed to you under the Apache License, Version 2.0 (the "License");
you may not use this file except in compliance with the License. You may obtain a copy
of the License at http://www.apache.org/licenses/LICENSE-2.0

Unless required by applicable law or agreed to in writing, software distributed under
the License is distributed on an "AS IS" BASIS, WITHOUT WARRANTIES OR REPRESENTATIONS
OF ANY KIND, either express or implied. See the License for the specific language
governing permissions and limitations under the License.
*/

const upath = require('upath')
const fs = require('fs-extra')
const joi = require('@hapi/joi')
const stream = require('stream')
const cloneDeep = require('lodash.clonedeep')
const logger = require('@adobe/aio-lib-core-logging')('@adobe/aio-lib-files', { provider: 'debug' })

const { codes, logAndThrow } = require('./FilesError')

require('./types.jsdoc') // for VS Code autocomplete
/* global RemotePathString, RemoteFileProperties */ // for linter

// eslint-disable-next-line jsdoc/require-jsdoc
function validateInput (input, schema, details) {
  const res = schema.validate(input)
  if (res.error) {
    logAndThrow(new codes.ERROR_BAD_ARGUMENT({ messageValues: [res.error.message], sdkDetails: cloneDeep(details) }))
  }
}

// eslint-disable-next-line jsdoc/require-jsdoc
function validateFilePath (filePath, details, label = 'filePath') {
  // todo better path validation than just string !!
  const schema = joi.string().label(label).allow('').required()
  const res = schema.validate(filePath)
  if (res.error) {
    logAndThrow(new codes.ERROR_BAD_ARGUMENT({ messageValues: [res.error.message], sdkDetails: cloneDeep(details) }))
  }
}

// eslint-disable-next-line jsdoc/require-jsdoc
function throwNotImplemented (funcName) {
  logAndThrow(new codes.ERROR_NOT_IMPLEMENTED({ messageValues: [funcName] }))
}

/**
 * @typedef FilePermissions
 * @type {{READ: string, WRITE: string, DELETE: string}}
 * @description Read, Write, Delete permission enum
 *
 */
const FilePermissions = {
  READ: 'r',
  WRITE: 'w',
  DELETE: 'd'
}

/**
 * @abstract
 * @class Files
 * @classdesc Cloud Files Abstraction
 * @hideconstructor
 */
class Files {
  /**
   * Initializes and returns a new Files instance
   *
   * @param {boolean} _isTest set this to true to allow construction
   * @memberof Files
   * @abstract
   * @private
   */
  constructor (_isTest) {
    if (new.target === Files && !_isTest) throwNotImplemented('Files')
  }

  /**
   * @static
   * @param {object} credentials abstract credentials
   * @returns {Promise<Files>} a new Files instance
   * @memberof Files
   * @abstract
   * @private
   */
  static async init (credentials) {
    throwNotImplemented('init')
  }

  /* **************************** PRIVATE STATIC HELPERS ***************************** */

  /**
   * @param {RemotePathString} filePath {@link RemotePathString}
   * @returns {string} normalized path
   *
   * @static
   * @protected
   * @memberof Files
   */
  static _normalizeRemotePath (filePath) {
    let res = filePath
    // make absolute for proper normalization (e.g no dot directories)
    if (!res.startsWith('/')) res = '/' + res
    /* here we make sure we treat all path as unix style and relative */
    res = upath.toUnix(upath.normalize(res)) // keeps latest /
    while (res.startsWith('/')) res = res.substr(1)
    return res
  }

  /**
   * @param {RemotePathString} filePath {@link RemotePathString}
   * @returns {boolean} true if it's the root
   *
   * @static
   * @protected
   * @memberof Files
   */
  static _isRemoteRoot (filePath) {
    // filePath must be normalized, e.g '/' would become ''
    return filePath === ''
  }

  /**
   * @param {RemotePathString} filePath {@link RemotePathString}
   * @returns {boolean} true if the file is public
   *
   * @static
   * @protected
   * @memberof Files
   */
  static _isRemotePublic (filePath) {
    return filePath === Files.publicPrefix || filePath.startsWith(Files.publicPrefix + '/')
  }

  /**
   * @param {RemotePathString} filePath {@link RemotePathString}
   * @returns {boolean} true if path is a directory
   *
   * @static
   * @protected
   * @memberof Files
   */
  static _isRemoteDirectory (filePath) {
    return filePath.endsWith('/') || filePath === '' || filePath === Files.publicPrefix
  }

  /**
   * @param {RemotePathString} filePath {@link RemotePathString}
   * @param {object} details pass details to error for debugging purpose (e.g. calling function params)
   * @throws {codes.ERROR_BAD_ARGUMENT}
   *
   * @static
   * @protected
   * @memberof Files
   */
  static _throwIfRemoteDirectory (filePath, details) {
    if (this._isRemoteDirectory(filePath)) logAndThrow(new codes.ERROR_BAD_FILE_TYPE({ messageValues: [`${filePath} is a directory but should be a file`], sdkDetails: cloneDeep(details) }))
  }

  /**
   * Reads a stream into a buffer
   *
   * @param {NodeJS.ReadableStream} stream readableStream
   * @returns {Promise<Buffer>} buffer
   *
   * @static
   * @protected
   * @memberof Files
   */
  static async _readStream (stream) {
    return new Promise((resolve, reject) => {
      const chunks = []
      stream.on('data', data => {
        chunks.push(data)
      })
      stream.on('end', () => {
        resolve(Buffer.concat(chunks))
      })
      stream.on('error', reject)
    })
  }

  /* **************************** PRIVATE INSTANCE HELPERS ***************************** */

  /**
   * Wraps errors for request to the cloud provider
   *
   * @param {Promise} requestPromise the promise resolving to the response or error
   * @param {object} details pass details to error for debugging purpose (e.g. pass function params)
   * @param {string} filePathToThrowOn404 path to the file on which the request was made, if specified will throw on 404
   * @returns {Promise} promise resolving to same value as requestPromise
   * @throws {codes.ERROR_BAD_CREDENTIALS|codes.ERROR_FILE_NOT_EXISTS|codes.ERROR_INTERNAL}
   * @static
   * @protected
   * @memberof Files
   */
  // error handling is too specific to Azure and needs to be moved inside AzureBlobFiles
  async _wrapProviderRequest (requestPromise, details, filePathToThrowOn404 = null) {
    const copyDetails = cloneDeep(details)
    return requestPromise.catch(e => {
      const status = this._statusFromProviderError(e)
      if (!filePathToThrowOn404 && status === 404) {
        return null
      }
      if (filePathToThrowOn404 && status === 404) {
        logAndThrow(new codes.ERROR_FILE_NOT_EXISTS({ messageValues: [filePathToThrowOn404], sdkDetails: copyDetails }))
      }
      if (status === 403) {
        logAndThrow(new codes.ERROR_BAD_CREDENTIALS({ messageValues: ['storage service'], sdkDetails: copyDetails }))
      }
      if (status === 416 && details.options.position !== undefined) {
        logAndThrow(new codes.ERROR_OUT_OF_RANGE({
          // assumption on details object may not hold, needs rewriting
          messageValues: [`options.position ${details.options.position} out of range for file ${details.filePath}`],
          sdkDetails: copyDetails
        }))
      }
      logAndThrow(new codes.ERROR_INTERNAL({
        messageValues: [`unknown error response from provider with status: ${status || 'unknown'}`],
        sdkDetails: { ...copyDetails, _internal: e }
      }))
    })
  }

  /* **************************** PRIVATE ABSTRACT METHODS TO IMPLEMENT ***************************** */

  /**
   * @param {RemotePathString} filePath {@link RemotePathString}
   * @returns {Promise<Array<RemoteFileProperties>>} resolves to array of {@link RemoteFileProperties}
   *
   * @memberof Files
   * @abstract
   * @protected
   */
  async _listFolder (filePath) {
    throwNotImplemented('_listFolder')
  }

  // /**
  //  * @param {RemotePathString} filePath {@link RemotePathString}
  //  * @returns {Promise<boolean>} resolves to boolean
  //  *
  //  * @memberof Files
  //  * @abstract
  //  * @protected
  //  */
  // async _fileExists (filePath) {
  //   throwNotImplemented('_fileExists')
  // }

  /**
   * @param {RemotePathString} filePath {@link RemotePathString}
<<<<<<< HEAD
=======
   * @returns {Promise<boolean>} resolves to boolean
   *
>>>>>>> fa965a31
   * @memberof Files
   * @abstract
   * @protected
   */
  async _deleteFile (filePath) {
    throwNotImplemented('_deleteFile')
  }

  /**
   * @param {RemotePathString} filePath {@link RemotePathString}
   * @returns {Promise<RemoteFileProperties>} resolve to {@link RemoteFileProperties}
   * @memberof Files
   * @abstract
   * @protected
   */
  async getFileInfo (filePath) {
    throwNotImplemented('getFileInfo')
  }

  /**
   * @param {RemotePathString} filePath {@link RemotePathString}
   * @returns {Promise<RemoteFileProperties>} resolve to {@link RemoteFileProperties}
   * @memberof Files
   * @abstract
   * @protected
   */
  async getFileInfo (filePath) {
    throwNotImplemented('getFileInfo')
  }

  /**
   * **NODEJS ONLY**
   *
   * @param {RemotePathString} filePath {@link RemotePathString}
   * @param {object} [options={}] createReadStreamOptions
   * @param {number} [options.position] read start position of the file. By default is set to 0. If set to bigger than
   * size, throws an ERROR_OUT_OF_RANGE error
   * @param {number} [options.length] number of bytes to read. By default reads everything since starting position. If
   * set to bigger than file size, reads until end.
   * @returns {Promise<NodeJS.ReadableStream>} a readable stream
   *
   * @memberof Files
   * @abstract
   * @protected
   */
  async _createReadStream (filePath, options) {
    throwNotImplemented('_createReadStream')
  }

  /**
   * **NODEJS ONLY**
   *
   * @param {RemotePathString} filePath {@link RemotePathString}
   * @returns {Promise<NodeJS.WritableStream>} a writable stream
   *
   * @memberof Files
   * @abstract
   * @protected
   */
  async _createWriteStream (filePath) {
    throwNotImplemented('_createWriteStream')
  }

  /**
   * **NODEJS ONLY**
   *
   * @param {RemotePathString} filePath {@link RemotePathString}
   * @param {NodeJS.ReadableStream} content to be written
   * @returns {Promise<number>} resolves to number of bytes written
   *
   * @memberof Files
   * @abstract
   * @protected
   */
  async _writeStream (filePath, content) {
    throwNotImplemented('_writeStream')
  }

  /**
   *
   * @param {RemotePathString} filePath {@link RemotePathString}
   * @param {Buffer} content to be written
   * @returns {Promise<number>} resolves to number of bytes written
   *
   * @memberof Files
   * @abstract
   * @protected
   */
  async _writeBuffer (filePath, content) {
    throwNotImplemented('_writeBuffer')
  }

  /**
   * **Does not work for directories.**
   * copies a file from a remote location to another.
   *
   * @param {RemotePathString} srcPath {@link RemotePathString}
   * @param {RemotePathString} destPath {@link RemotePathString}
   *
   * @protected
   * @memberof Files
   * @abstract
   */
  async _copyRemoteToRemoteFile (srcPath, destPath) {
    throwNotImplemented('_copyRemoteToRemoteFile')
  }

  /**
   * @param {RemotePathString} filePath {@link RemotePathString}
   * @returns {string} resolves to url
   *
   * @protected
   * @memberof Files
   * @abstract
   */
  _getUrl (filePath) {
    throwNotImplemented('_getUrl')
  }

  /**
   * [INTERNAL]
   *
   * @param {RemotePathString} filePath {@link RemotePathString}
   * @param {object} options Options to generate presign URL
   * @param {string} options.blobName file path
   * @param {number} options.expiryInSeconds presign URL expiry duration
   * @returns {string} resolves to presign url
   *
   * @private
   * @memberof Files
   * @abstract
   */
  async _getPresignUrl (filePath, options) {
    throwNotImplemented('_getPresignUrl')
  }

  /**
   * [INTERNAL]
   *
   * @returns {void}
   *
   * @private
   * @memberof Files
   * @abstract
   */
  async _revokeAllPresignURLs () {
    throwNotImplemented('_revokeAllPresignURLs')
  }

  /**
   * [INTERNAL]
   *
   * @param {Error} e provider error response
   * @returns {number} status code
   *
   * @protected
   * @memberof Files
   * @abstract
   */
  _statusFromProviderError (e) {
    throwNotImplemented('_statusFromProviderError')
  }

  /* **************************** PUBLIC API METHODS ***************************** */
  /**
   *
   * Lists files in a remote folder. If called on a file returns the file info if the file exists.
   * If the file or folder does not exist returns an empty array.
   *
   * @param {RemotePathString} [filePath] {@link RemotePathString} if not
   * specified list all files
   * @returns {Promise<Array<RemoteFileProperties>>} resolves to array of {@link RemoteFileProperties}
   *
   * @memberof Files
   * @public
   */
  async list (filePath = '') {
    validateFilePath(filePath, { filePath })
    filePath = Files._normalizeRemotePath(filePath)
    if (Files._isRemoteDirectory(filePath)) {
      logger.debug(`listing files in folder '${filePath}'`)
      return this._listFolder(filePath)
    } else {
      const res = []
      if (await this._fileExists(filePath)) {
        const info = await this.getFileInfo(filePath)
        if (info) {
          res.push(info)
        }
      }
      return res
    }
<<<<<<< HEAD
    // path is a file
    try {
      const info = await this.getFileInfo(filePath)
      if (info) {
        return [info]
      } else {
        return []
      }
    } catch (e) {
      if (e.code === 'ERROR_FILE_NOT_EXISTS') {
        return []
      }
      throw e
    }
=======
>>>>>>> fa965a31
  }

  /**
   * Deletes a remote file or directory
   *
   * @param {RemotePathString} filePath {@link RemotePathString}
   * @param {object} [options={}] remoteDeleteOptions
   * @param {Function} [options.progressCallback] cb(RemoteFile) is called after
   *  the operation completed on each file
   * @returns {Promise<Array<string>>} resolves to array of deleted paths
   *
   * @memberof Files
   * @public
   */
  async delete (filePath, options = {}) {
    const details = { filePath, options }
    validateFilePath(filePath, details)
    validateInput(options, joi.object().keys({ progressCallback: joi.func() }).label('options').required(), details)

    const elements = await this.list(filePath)
    logger.debug(`deleting ${elements.length} files`)
    return Promise.all(elements.map(async fp => {
      await this._deleteFile(fp)
      if (options.progressCallback) options.progressCallback(fp)
      return fp
    }))
  }

  /**
   * ***NodeJS only (streams). Does not work on directories.***
   *
   * Creates a read stream
   *
   * @param {RemotePathString} filePath {@link RemotePathString}
   * @param {object} [options={}] createReadStreamOptions
   * @param {number} [options.position] read start position of the file. By default is set to 0. If set to bigger than
   * size, throws an ERROR_OUT_OF_RANGE error
   * @param {number} [options.length] number of bytes to read. By default reads everything since starting position. If
   * set to bigger than file size, reads until end.
   * @returns {Promise<NodeJS.ReadableStream>} a readable stream
   *
   * @memberof Files
   * @public
   */
  async createReadStream (filePath, options = {}) {
    const details = { filePath, options }
    validateFilePath(filePath, details)
    validateInput(options, joi.object().label('options').keys({ position: joi.number().min(0), length: joi.number().min(0) }).required(), details)

    filePath = Files._normalizeRemotePath(filePath)
    Files._throwIfRemoteDirectory(filePath, details)

    options.position = options.position || 0

    logger.debug(`creating read stream for file '${filePath}' at position ${options.position} and length ${options.length}`)
    return this._createReadStream(filePath, options)
  }

  /**
   * **[UNSTABLE] please prefer using `write(<NodeJS.ReadableStream>)`**
   *
   * ***NodeJS only (streams). Does not work on directories.***
   *
   * Returns a write stream.
   * Use `stream.on('finish', (bytesWritten) => {})` to listen on completion event
   *
   * @param {RemotePathString} filePath {@link RemotePathString}
   * @returns {Promise<NodeJS.WritableStream>} a writable stream
   *
   * @memberof Files
   * @public
   */
  async createWriteStream (filePath) {
    const details = { filePath }
    validateFilePath(filePath, details)

    filePath = Files._normalizeRemotePath(filePath)
    Files._throwIfRemoteDirectory(filePath, details)

    logger.debug(`creating write stream for file '${filePath}'`)
    return this._createWriteStream(filePath)
  }

  /**
   * ***Does not work on directories.***
   *
   * Reads a remote file content
   *
   * @param {RemotePathString} filePath {@link RemotePathString}
   * @returns {Promise<Buffer>} buffer holding content
   * @param {object} [options={}] remoteReadOptions
   * @param {number} [options.position] read start position of the file. By default is set to 0. If set to bigger than
   * size, throws an ERROR_OUT_OF_RANGE error
   * @param {number} [options.length] number of bytes to read. By default reads everything since starting position. If
   * set to bigger than file size, reads until end.
   *
   * @memberof Files
   * @public
   */
  async read (filePath, options = {}) {
    // NOTE for performance consideration, evaluate if it's better to directly get the
    // buffer instead of streaming (especially for small files)
    logger.debug(`reading '${filePath}'`)
    const stream = await this.createReadStream(filePath, options)
    return Files._readStream(stream)
  }

  // append support by position option => but not supported by s3
  /**
   * ***Does not work on directories.***
   *
   * Writes content to a file
   *
   * @param {RemotePathString} filePath {@link RemotePathString}
   * @param {string | Buffer | NodeJS.ReadableStream } content to be written,
   * `ReadableStream` input works for **NodeJS only**
   * @returns {Promise<number>} resolves to number of bytes written
   *
   * @memberof Files
   * @public
   */
  async write (filePath, content) {
    const contentType = (content === undefined || content === null) ? undefined : content.constructor.name
    const details = { filePath, contentType } // don't pass all content to error detail
    validateFilePath(filePath, details)
    validateInput(content, joi.alternatives([joi.string(), joi.binary(), joi.object().instance(stream.Readable)]).label('content').required(), details)

    filePath = Files._normalizeRemotePath(filePath)
    Files._throwIfRemoteDirectory(filePath, details)

    if (content instanceof stream.Readable) {
      logger.debug(`writing a read stream to '${filePath}'`)
      return this._writeStream(filePath, content)
    } else {
      if (typeof content === 'string') {
        content = Buffer.from(content)
      }
      logger.debug(`writing a buffer to '${filePath}' of size ${content.length}`)
      return this._writeBuffer(filePath, content)
    }
  }

  /**
   * Reads properties of a file or directory
   *
   * @param {RemotePathString} filePath {@link RemotePathString}
   * @returns {Promise<RemoteFileProperties>} resolves {@link RemoteFileProperties}
   *
   * @memberof Files
   */
  async getProperties (filePath) {
    validateFilePath(filePath, { filePath })
    filePath = Files._normalizeRemotePath(filePath)
    logger.debug(`getting file properties for '${filePath}'`)
    // todo go fetch some other properties like exists, size, metadata...
    const fileInfo = await this.getFileInfo(filePath)
    return fileInfo
  }

  /**
   * ***NodeJS only (streams + fs).***
   *
   * A utility function to copy files and directories across remote and local Files.
   * This is comparable to the `scp` command
   *
   * Rules for copy files are:
   *  1. Remote => Remote
   *    - a/ (dir) => b/: b/a/
   *    - a (file) => b/: b/a  *does nothing if b/a exists and noOverwrite=true*
   *    - a (file) => b : b    *does nothing if b exists and noOverwrite=true*
   *    - a/ (dir) => b : b/   *always allowed: in remote Files we can have both b and b/*
   *  2. Remote => Local
   *    - a/ => b/: b/a/
   *    - a  => b/: b/a *does nothing if b/a exists and noOverwrite=true*
   *    - a  => b : b   *does nothing if b exists and noOverwrite=true*
   *    - a/ => b : b/  *throws an error if b exists and is a file: cannot copy a remote dir to a local file*
   *  3. Local => Remote
   *    - a/ => b/: b/a/
   *    - a  => b/: b/a  *does nothing if b/a exists and noOverwrite=true*
   *    - a  => b : b    *does nothing if b exists and noOverwrite=true*
   *    - a/ => b: b/    *always allowed: in remote Files we can have both b and b/*
   *  4. Local => Local
   *    - not supported
   *
   * @param {RemotePathString} srcPath copy source path to a file or directory. If
   * srcPath points to a local file set `options.localSrc` to true
   * @param {RemotePathString} destPath copy destination path to a file or directory. If
   * destPath points to a local file set `options.localDest` to true
   * @param {object} [options={}] remoteCopyOptions
   * @param {boolean} [options.localSrc = false] Set this option to true to copy
   * files from the local file system. Cannot be combined with localDest.
   * @param {boolean} [options.localDest = false] Set this option to true to
   * copy files to the local file system. Cannot be combined with localSrc.
   * @param {boolean} [options.noOverwrite = false] set to true to overwrite
   * existing files
   * @param {Function} [options.progressCallback] a function that will be called
   * every time the operation completes on a single file,the srcPath and destPath to the copied file
   * are passed as argument to the callback `progressCallback(srcPath, destPath)`
   * @returns {Promise<object<string, string>>} returns a promise resolving to an object containing all copied files
   * from src to dest `{ srcFilePath: destFilePath }`
   * @memberof Files
   */
  async copy (srcPath, destPath, options = {}) {
    // details to pass in case of error
    const details = { srcPath, destPath, options }

    /* ****** copy helpers ****** */
    const _normalize = (filePath, isLocal = false) => {
      if (isLocal) {
        return upath.toUnix(upath.resolve(filePath)) + (filePath.endsWith('/') ? '/' : '') // keep trailing / important in case local dest doesn't exist
      }
      return Files._normalizeRemotePath(filePath)
    }
    const _getFiles = async (filePath, isLocal = false, localFileStats) => {
      if (isLocal) {
        if (!localFileStats) {
          return []
        }
        if (localFileStats.isFile()) {
          return [filePath]
        }
        // else, it is a dir
        const _recursiveReaddir = async dir => {
          const dirents = await fs.readdir(dir, { withFileTypes: true })
          const childs = await Promise.all(dirents.map(async dirent => {
            const res = upath.toUnix(upath.join(dir, dirent.name))
            return dirent.isDirectory() ? _recursiveReaddir(res) : (dirent.isFile() ? res : null)
          }))
          return childs
            .reduce((prev, curr) => prev.concat(curr), [])
            .filter(f => f !== null) // remove all non file/non dir
        }
        return _recursiveReaddir(filePath)
      }
      // remote case
      const remoteFiles = await this.list(filePath)
      const remoteFilePaths = remoteFiles.map(f => f.name || f)
      return remoteFilePaths
    }
    const _isExtendable = (filePath, isLocal, localFileStats) => {
      if (isLocal) {
        if (localFileStats) return localFileStats.isDirectory()
        // does not exist
        return filePath.endsWith('/')
      }
      return Files._isRemoteDirectory(filePath)
    }
    const _extendPath = (parent, child) => {
      // join removes trailing /, but this trailing / is important for remote files as it defines if dir or file
      return upath.toUnix(upath.join(parent, upath.basename(child))) + (child.endsWith('/') ? '/' : '')
    }
    const _isDir = (filePath, isLocal, localFileStats) => {
      if (isLocal) {
        return (localFileStats && localFileStats.isDirectory())
      }
      return Files._isRemoteDirectory(filePath)
    }
    const _getLocalFileStats = async (filePath) => {
      const stats = await fs.stat(filePath).catch(e => {
        if (e.code !== 'ENOENT') {
          throw e
        }
      })
      if (stats && !stats.isDirectory() && !stats.isFile()) {
        logAndThrow(new codes.ERROR_BAD_FILE_TYPE({ messageValues: [`${filePath} should be a directory or a file but has an unsupported type (maybe symlink?)`], sdkDetails: cloneDeep(details) }))
      }
      return stats
    }
    const _downloadFile = async (src, dest) => {
      // 1. create needed dirs
      await fs.ensureDir(upath.dirname(dest))
      // 2. download
      const srcStream = await this.createReadStream(src) // use _createReadStream instead ?
      const destStream = fs.createWriteStream(dest)
      return new Promise((resolve, reject) => {
        const stream = srcStream.pipe(destStream)
        stream.on('finish', () => resolve(dest))
        stream.on('error', reject) // todo wrap error?
      })
    }
    const _uploadFile = async (src, dest) => {
      await this.write(dest, fs.createReadStream(src)) // use _writeStream instead ?
      return dest
    }
    const _copyFiles = async (mapping, options) => {
      return Promise.all(Object.entries(mapping).map(async ([src, dest]) => {
        if (options.localDest) {
          await _downloadFile(src, dest)
        } else if (options.localSrc) {
          await _uploadFile(src, dest)
        } else {
          await this._copyRemoteToRemoteFile(src, dest)
        }
        if (options.progressCallback) options.progressCallback(src, dest)
        return dest
      }))
    }
    /* ****** copy helpers end ****** */
    validateFilePath(srcPath, details, 'srcPath')
    validateFilePath(destPath, details, 'destPath')
    // todo this does not allow both localSrc and localDest to be set (should allow if both or one is false)
    validateInput(options, joi.object().keys({
      noOverwrite: joi.boolean(),
      localSrc: joi.boolean(),
      localDest: joi.boolean(),
      progressCallback: joi.func()
    }).oxor('localSrc', 'localDest').label('options').required(), details)

    logger.debug(`copy args: srcPath=${srcPath},
  destPath=${destPath},
  options.localSrc=${!!options.localSrc},
  options.localDest=${!!options.localDest},
  options.noOverwrite=${!!options.noOverwrite},
  options.progressCallback=${options.progressCallback && 'yes'}`)

    const normalizedSrcPath = _normalize(srcPath, options.localSrc)
    const normalizedDestPath = _normalize(destPath, options.localDest)

    const localSrcStats = options.localSrc && await _getLocalFileStats(normalizedSrcPath)
    const localDestStats = options.localDest && await _getLocalFileStats(normalizedDestPath)

    const srcIsDirectory = _isDir(normalizedSrcPath, options.localSrc, localSrcStats)
    logger.debug(`srcPath is a directory: ${srcIsDirectory}`)

    // rule 2.4, copy src folder to dest file not allowed only when dest is local. In remote setting you can have
    // a/file and a/file/file2
    if (localDestStats && localDestStats.isFile() && srcIsDirectory) {
      logAndThrow(new codes.ERROR_BAD_FILE_TYPE({ messageValues: [`local dest ${destPath} is a file but src is a directory, cannot copy to file`], sdkDetails: cloneDeep(details) }))
    }

    // extend destination with src basename, works both if src is a file or dir
    const extendedDestPath = _isExtendable(normalizedDestPath, options.localDest, localDestStats) ? _extendPath(normalizedDestPath, normalizedSrcPath) : normalizedDestPath
    logger.debug(`extended destPath: from '${normalizedDestPath}' to '${extendedDestPath}'`)

    const allSrcFiles = await _getFiles(normalizedSrcPath, options.localSrc, localSrcStats)
    if (allSrcFiles.length === 0) {
      logAndThrow(new codes.ERROR_FILE_NOT_EXISTS({ messageValues: [srcPath], sdkDetails: cloneDeep(details) }))
    }
    logger.debug(`listed ${allSrcFiles.length} src files in '${normalizedSrcPath}'`)

    const srcToDestFilesMapping = allSrcFiles.reduce((obj, fileToCopy) => {
      obj[fileToCopy] = srcIsDirectory
      // note `relative` and not `basename` as in _extendPath
      // => We want to copy the folder structure of src dir to dest
        ? upath.toUnix(upath.join(extendedDestPath, upath.relative(normalizedSrcPath, fileToCopy)))
      // if srcPath is a file we just have one file and the dest path is already extendedDestPath
        : extendedDestPath
      return obj
    }, {})

    if (options.noOverwrite) {
      // corner case: if dest is a remote file (e.g `a/file`) and src is a dir => we want to list the dest dir (`a/file/`) not the file (listing a file = checking if it exists)
      const destToCheck = (srcIsDirectory && !options.localDest && !Files._isRemoteDirectory(normalizedDestPath)) ? normalizedDestPath + '/' : normalizedDestPath

      // we need to filter out files to copy if already existing in dest
      const existingDestFiles = new Set(await _getFiles(destToCheck, options.localDest, localDestStats))
      Object.entries(srcToDestFilesMapping).map(([k, v]) => {
        if (existingDestFiles.has(v)) {
          logger.debug(`not copying '${k}' to '${v}' because of option.noOverwrite=true`)
          delete srcToDestFilesMapping[k]
        }
      })
    }
    logger.debug(`copying src to dest using Map: ${JSON.stringify(srcToDestFilesMapping, null, 2)}`)
    await _copyFiles(srcToDestFilesMapping, options)
    return srcToDestFilesMapping
  }

  /**
   * Generate pre-sign URLs for a private file
   *
   * @param {RemotePathString} filePath {@link RemotePathString}
   * @param {object} options Options to generate presign URL
   * @param {number} options.expiryInSeconds presign URL expiry duration
   * @param {string} options.permissions permissions for presigned URL (any combination of rwd)
   * @returns {Promise<string>} Presign URL for the given file
   *
   * @memberof Files
   */
  async generatePresignURL (filePath, options) {
    validateFilePath(filePath, { filePath })
    filePath = Files._normalizeRemotePath(filePath)

    const limitLength = new RegExp('^.{1,3}$') // limit length from 1-3
    const limitChars = new RegExp('^[rwd]*$') // only allow combination of 'r', 'w' or 'd'
    validateInput(options, joi.object().keys({
      expiryInSeconds: joi.number().integer().min(2).max(24 * 60 * 60).required(), // limit expiry between 2 seconds and 24 hours
      permissions: joi.string().regex(limitLength).regex(limitChars).optional()
    }).label('options').required(), options)

    logger.debug(`getting presign URL for file '${filePath}'`)
    return await this._getPresignUrl(filePath, options)
  }

  /**
   * Revoke all generated pre-sign URLs
   *
   * @returns {void}
   *
   * @memberof Files
   */
  async revokeAllPresignURLs () {
    logger.debug('revoking presign URLs')
    return await this._revokeAllPresignURLs()
  }
}

Files.publicPrefix = 'public' // important do not end with '/'

module.exports = { Files, FilePermissions }<|MERGE_RESOLUTION|>--- conflicted
+++ resolved
@@ -251,11 +251,7 @@
 
   /**
    * @param {RemotePathString} filePath {@link RemotePathString}
-<<<<<<< HEAD
-=======
    * @returns {Promise<boolean>} resolves to boolean
-   *
->>>>>>> fa965a31
    * @memberof Files
    * @abstract
    * @protected
@@ -448,7 +444,6 @@
       }
       return res
     }
-<<<<<<< HEAD
     // path is a file
     try {
       const info = await this.getFileInfo(filePath)
@@ -463,8 +458,6 @@
       }
       throw e
     }
-=======
->>>>>>> fa965a31
   }
 
   /**
