--- conflicted
+++ resolved
@@ -33,19 +33,11 @@
     "adobe-io"
   ],
   "devDependencies": {
-<<<<<<< HEAD
-    "@adobe/eslint-config-aio-lib-config": "^1.4.0",
+    "@adobe/eslint-config-aio-lib-config": "^2.0.1",
     "@types/jest": "^29.5.2",
-    "eslint": "^7.32.0",
-    "eslint-config-standard": "^16.0.3",
-    "eslint-plugin-import": "^2.25.3",
-=======
-    "@adobe/eslint-config-aio-lib-config": "^2.0.0",
-    "@types/jest": "^25.1.0",
     "eslint": "^8.46.0",
     "eslint-config-standard": "^17.1.0",
     "eslint-plugin-import": "^2.28.0",
->>>>>>> a5036f6b
     "eslint-plugin-jest": "^23.20.0",
     "eslint-plugin-jsdoc": "^37.9.7",
     "eslint-plugin-n": "^15.7.0",
