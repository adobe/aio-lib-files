--- conflicted
+++ resolved
@@ -42,17 +42,10 @@
     "eslint-plugin-jsdoc": "^37.9.7",
     "eslint-plugin-n": "^15.7.0",
     "eslint-plugin-node": "^11.1.0",
-<<<<<<< HEAD
-    "eslint-plugin-promise": "^5.2.0",
+    "eslint-plugin-promise": "^6.1.1",
     "eslint-plugin-standard": "^5.0.0",
     "jest": "^28",
-    "jest-junit": "^11.1.0",
-=======
-    "eslint-plugin-promise": "^6.1.1",
-    "eslint-plugin-standard": "^4.0.1",
-    "jest": "^29",
     "jest-junit": "^16.0.0",
->>>>>>> a5036f6b
     "jsdoc-to-markdown": "^5.0.2",
     "replace-in-file": "^6.1.0",
     "tsd-jsdoc": "^2.4.0",
