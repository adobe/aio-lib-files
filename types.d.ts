--- conflicted
+++ resolved
@@ -53,10 +53,7 @@
     protected _listFolder(filePath: RemotePathString): Promise<RemoteFileProperties[]>;
     /**
      * @param filePath - {@link RemotePathString}
-<<<<<<< HEAD
-=======
      * @returns resolves to boolean
->>>>>>> fa965a31
      */
     protected _deleteFile(filePath: RemotePathString): void;
     /**
