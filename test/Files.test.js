--- conflicted
+++ resolved
@@ -1,5 +1,5 @@
 /* eslint-disable jest/expect-expect */
-const { Files, FilePermissions } = require('../lib/Files')
+const { Files, FilePermissions, UrlType } = require('../lib/Files')
 const upath = require('upath')
 const stream = require('stream')
 const fs = require('fs-extra')
@@ -31,6 +31,16 @@
       DELETE: 'd'
     }
     expect(FilePermissions).toEqual(obj)
+  })
+})
+
+describe('UrlType', () => {
+  test('check available UrlType', async () => {
+    const obj = {
+      internal: 'internal',
+      external: 'external'
+    }
+    expect(UrlType).toEqual(obj)
   })
 })
 
@@ -204,7 +214,6 @@
   describe('list and _deleteFile mock implementations', () => {
     const listMock = jest.spyOn(Files.prototype, 'list')
     const deleteFileMock = jest.spyOn(Files.prototype, '_deleteFile')
-
     let files
 
     beforeEach(() => {
@@ -502,56 +511,6 @@
     getFileInfoMock.mockRestore()
   })
 
-<<<<<<< HEAD
-    test('when filePath is a private file', async () => {
-      const res = await files.getProperties('a/private/file')
-      expect(res).toEqual({
-        isDirectory: false,
-        isPublic: false,
-        runtimeUrl: 'http://fake.com',
-        url: fakeUrl
-      })
-    })
-
-    test('when filePath is a public file', async () => {
-      const res = await files.getProperties('public/file')
-      expect(res).toEqual({
-        isDirectory: false,
-        isPublic: true,
-        runtimeUrl: 'http://fake.com',
-        url: fakeUrl
-      })
-    })
-
-    test('when filePath is a private path starting with `public` (publicisnotpublicfile.txt)', async () => {
-      const res = await files.getProperties('publicisnotpublicfile.txt')
-      expect(res).toEqual({
-        isDirectory: false,
-        isPublic: false,
-        runtimeUrl: 'http://fake.com',
-        url: fakeUrl
-      })
-    })
-
-    test('when filePath is a public dir', async () => {
-      const res = await files.getProperties('public/dir/')
-      expect(res).toEqual({
-        isDirectory: true,
-        isPublic: true,
-        runtimeUrl: 'http://fake.com',
-        url: fakeUrl
-      })
-    })
-
-    test('when filePath is a private dir', async () => {
-      const res = await files.getProperties('a/private/dir/')
-      expect(res).toEqual({
-        isDirectory: true,
-        isPublic: false,
-        runtimeUrl: 'http://fake.com',
-        url: fakeUrl
-      })
-=======
   test('when path is not a valid string', async () => {
     await global.expectToThrowBadArg(files.write.bind(files, 123), ['filePath', 'string'], { filePath: 123 })
   })
@@ -569,40 +528,18 @@
     getFileInfoMock.mockReturnValue({
       isDirectory: false,
       isPublic: false,
-      url: fakeUrl
+      url: fakeUrl,
+      internalUrl: 'http://fake.com'
     })
     const res = await files.getProperties('a/private/file')
     expect(res).toEqual({
       isDirectory: false,
       isPublic: false,
-      url: fakeUrl
->>>>>>> 72183702
-    })
-  })
-
-<<<<<<< HEAD
-    test('when filePath is public root (public)', async () => {
-      const res = await files.getProperties('public')
-      expect(res).toEqual({
-        isDirectory: true,
-        isPublic: true,
-        runtimeUrl: 'http://fake.com',
-        url: fakeUrl
-      })
-    })
-
-    test('when filePath is root ("" or /)', async () => {
-      const expectedRes = {
-        isDirectory: true,
-        isPublic: false,
-        runtimeUrl: 'http://fake.com',
-        url: fakeUrl
-      }
-      let res = await files.getProperties('')
-      expect(res).toEqual(expectedRes)
-      res = await files.getProperties('/')
-      expect(res).toEqual(expectedRes)
-=======
+      url: fakeUrl,
+      internalUrl: 'http://fake.com'
+    })
+  })
+
   test('when filePath is a public file', async () => {
     getFileInfoMock.mockReturnValue({
       isDirectory: false,
@@ -614,7 +551,6 @@
       isDirectory: false,
       isPublic: true,
       url: fakeUrl
->>>>>>> 72183702
     })
   })
 })
